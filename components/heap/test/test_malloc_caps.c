--- conflicted
+++ resolved
@@ -188,10 +188,8 @@
 {
     TEST_ASSERT( iram_malloc_test() );
 }
-
-<<<<<<< HEAD
-#endif
-=======
+#endif 
+
 #ifdef CONFIG_HEAP_ABORT_WHEN_ALLOCATION_FAILS 
 TEST_CASE("When enabled, allocation operation failure generates an abort", "[heap][reset=abort,SW_CPU_RESET]")
 {
@@ -249,5 +247,4 @@
     TEST_ASSERT(called_user_failed_hook != false);
 
     (void)ptr;
-}
->>>>>>> ce2a99dc
+}