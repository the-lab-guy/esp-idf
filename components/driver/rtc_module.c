// Copyright 2016-2018 Espressif Systems (Shanghai) PTE LTD
//
// Licensed under the Apache License, Version 2.0 (the "License");
// you may not use this file except in compliance with the License.
// You may obtain a copy of the License at
//
//     http://www.apache.org/licenses/LICENSE-2.0
//
// Unless required by applicable law or agreed to in writing, software
// distributed under the License is distributed on an "AS IS" BASIS,
// WITHOUT WARRANTIES OR CONDITIONS OF ANY KIND, either express or implied.
// See the License for the specific language governing permissions and
// limitations under the License.

#include <esp_types.h>
#include <stdlib.h>
#include <ctype.h>
#include "esp_log.h"
#include "soc/rtc_periph.h"
#include "soc/sens_periph.h"
#include "soc/syscon_periph.h"
#include "soc/rtc.h"
#include "soc/periph_defs.h"
#include "rtc_io.h"
#include "touch_pad.h"
#include "adc.h"
#include "dac.h"
#include "freertos/FreeRTOS.h"
#include "freertos/xtensa_api.h"
#include "freertos/semphr.h"
#include "freertos/timers.h"
#include "esp_intr_alloc.h"
#include "sys/lock.h"
#include "driver/rtc_cntl.h"
#include "driver/gpio.h"
#include "adc1_i2s_private.h"
#include "sdkconfig.h"
#if CONFIG_IDF_TARGET_ESP32
#include "esp32/rom/ets_sys.h"
#elif CONFIG_IDF_TARGET_ESP32S2BETA
#include "esp32s2beta/rom/ets_sys.h"
#endif

#ifndef NDEBUG
// Enable built-in checks in queue.h in debug builds
#define INVARIANTS
#endif
#include "sys/queue.h"


#define ADC_FSM_RSTB_WAIT_DEFAULT     (8)
#define ADC_FSM_START_WAIT_DEFAULT    (5)
#define ADC_FSM_STANDBY_WAIT_DEFAULT  (100)
#define ADC_FSM_TIME_KEEP             (-1)
#define ADC_MAX_MEAS_NUM_DEFAULT      (255)
#define ADC_MEAS_NUM_LIM_DEFAULT      (1)
#define SAR_ADC_CLK_DIV_DEFUALT       (2)
#define ADC_PATT_LEN_MAX              (16)
#define TOUCH_PAD_FILTER_FACTOR_DEFAULT   (4)   // IIR filter coefficient.
#define TOUCH_PAD_SHIFT_DEFAULT           (4)   // Increase computing accuracy.
#define TOUCH_PAD_SHIFT_ROUND_DEFAULT     (8)   // ROUND = 2^(n-1); rounding off for fractional.
#define DAC_ERR_STR_CHANNEL_ERROR   "DAC channel error"

static const char *RTC_MODULE_TAG = "RTC_MODULE";

#define RTC_MODULE_CHECK(a, str, ret_val) if (!(a)) {                                \
    ESP_LOGE(RTC_MODULE_TAG,"%s:%d (%s):%s", __FILE__, __LINE__, __FUNCTION__, str); \
    return (ret_val);                                                              \
}

#define RTC_RES_CHECK(res, ret_val) if ( (a) != ESP_OK) {                           \
        ESP_LOGE(RTC_MODULE_TAG,"%s:%d (%s)", __FILE__, __LINE__, __FUNCTION__); \
        return (ret_val);                                                              \
}

#define ADC_CHECK_UNIT(unit) RTC_MODULE_CHECK(adc_unit < ADC_UNIT_2, "ADC unit error, only support ADC1 for now", ESP_ERR_INVALID_ARG)

#define ADC1_CHECK_FUNCTION_RET(fun_ret) if(fun_ret!=ESP_OK){\
    ESP_LOGE(RTC_MODULE_TAG,"%s:%d\n",__FUNCTION__,__LINE__);\
    return ESP_FAIL;\
}

#define ADC2_CHECK_FUNCTION_RET(fun_ret) do { if(fun_ret!=ESP_OK){\
    ESP_LOGE(RTC_MODULE_TAG,"%s:%d\n",__FUNCTION__,__LINE__);\
    return ESP_FAIL;\
} }while (0)

portMUX_TYPE rtc_spinlock = portMUX_INITIALIZER_UNLOCKED;
#if CONFIG_IDF_TARGET_ESP32
static SemaphoreHandle_t rtc_touch_mux = NULL;
#endif
/*
In ADC2, there're two locks used for different cases:
1. lock shared with app and WIFI:
   when wifi using the ADC2, we assume it will never stop,
   so app checks the lock and returns immediately if failed.

2. lock shared between tasks:
   when several tasks sharing the ADC2, we want to guarantee
   all the requests will be handled.
   Since conversions are short (about 31us), app returns the lock very soon,
   we use a spinlock to stand there waiting to do conversions one by one.

adc2_spinlock should be acquired first, then adc2_wifi_lock or rtc_spinlock.
*/
//prevent ADC2 being used by wifi and other tasks at the same time.
static _lock_t adc2_wifi_lock;
//prevent ADC2 being used by tasks (regardless of WIFI)
portMUX_TYPE adc2_spinlock = portMUX_INITIALIZER_UNLOCKED;

//prevent ADC1 being used by I2S dma and other tasks at the same time.
static _lock_t adc1_i2s_lock;

#if CONFIG_IDF_TARGET_ESP32
typedef struct {
    TimerHandle_t timer;
    uint16_t filtered_val[TOUCH_PAD_MAX];
    uint16_t raw_val[TOUCH_PAD_MAX];
    uint32_t filter_period;
    uint32_t period;
    bool enable;
} touch_pad_filter_t;
static touch_pad_filter_t *s_touch_pad_filter = NULL;
// check if touch pad be inited.
static uint16_t s_touch_pad_init_bit = 0x0000;
static filter_cb_t s_filter_cb = NULL;
#endif

typedef enum {
    ADC_CTRL_RTC = 0,
    ADC_CTRL_ULP = 1,
    ADC_CTRL_DIG = 2,
    ADC2_CTRL_PWDET = 3,
} adc_controller_t ;

static const char TAG[] = "adc";

static inline void dac_output_set_enable(dac_channel_t channel, bool enable);
static inline void adc1_hall_enable(bool enable);


/*---------------------------------------------------------------
                        RTC IO
---------------------------------------------------------------*/
esp_err_t rtc_gpio_init(gpio_num_t gpio_num)
{
    RTC_MODULE_CHECK(rtc_gpio_is_valid_gpio(gpio_num), "RTC_GPIO number error", ESP_ERR_INVALID_ARG);
    portENTER_CRITICAL(&rtc_spinlock);
#if CONFIG_IDF_TARGET_ESP32
    // 0: GPIO connected to digital GPIO module. 1: GPIO connected to analog RTC module.
    SET_PERI_REG_MASK(rtc_gpio_desc[gpio_num].reg, (rtc_gpio_desc[gpio_num].mux));
    //0:RTC FUNCIOTN 1,2,3:Reserved
    SET_PERI_REG_BITS(rtc_gpio_desc[gpio_num].reg, RTC_IO_TOUCH_PAD1_FUN_SEL_V, 0x0, rtc_gpio_desc[gpio_num].func);
#elif CONFIG_IDF_TARGET_ESP32S2BETA
    rtc_gpio_reg[gpio_num]->mux_sel = 0x1;
    rtc_gpio_reg[gpio_num]->fun_sel = 0x0;
#endif
    portEXIT_CRITICAL(&rtc_spinlock);

    return ESP_OK;
}

esp_err_t rtc_gpio_deinit(gpio_num_t gpio_num)
{
    RTC_MODULE_CHECK(rtc_gpio_is_valid_gpio(gpio_num), "RTC_GPIO number error", ESP_ERR_INVALID_ARG);
    portENTER_CRITICAL(&rtc_spinlock);
    //Select Gpio as Digital Gpio
#if CONFIG_IDF_TARGET_ESP32
    CLEAR_PERI_REG_MASK(rtc_gpio_desc[gpio_num].reg, (rtc_gpio_desc[gpio_num].mux));
#elif CONFIG_IDF_TARGET_ESP32S2BETA
    rtc_gpio_reg[gpio_num]->mux_sel = 0x0;
#endif
    portEXIT_CRITICAL(&rtc_spinlock);

    return ESP_OK;
}

static esp_err_t rtc_gpio_output_enable(gpio_num_t gpio_num)
{
#if CONFIG_IDF_TARGET_ESP32
    int rtc_gpio_num = rtc_gpio_desc[gpio_num].rtc_num;
    RTC_MODULE_CHECK(rtc_gpio_num != -1, "RTC_GPIO number error", ESP_ERR_INVALID_ARG);
    SET_PERI_REG_MASK(RTC_GPIO_ENABLE_W1TS_REG, (1 << (rtc_gpio_num + RTC_GPIO_ENABLE_W1TS_S)));
#elif CONFIG_IDF_TARGET_ESP32S2BETA
    RTC_MODULE_CHECK(rtc_gpio_is_valid_gpio(gpio_num), "RTC_GPIO number error", ESP_ERR_INVALID_ARG);
    SET_PERI_REG_MASK(RTC_GPIO_ENABLE_W1TS_REG, (1 << ( gpio_num + RTC_GPIO_ENABLE_W1TS_S)));
#endif
    return ESP_OK;
}

static esp_err_t rtc_gpio_output_disable(gpio_num_t gpio_num)
{
#if CONFIG_IDF_TARGET_ESP32
    int rtc_gpio_num = rtc_gpio_desc[gpio_num].rtc_num;
    RTC_MODULE_CHECK(rtc_gpio_num != -1, "RTC_GPIO number error", ESP_ERR_INVALID_ARG);
    SET_PERI_REG_MASK(RTC_GPIO_ENABLE_W1TC_REG, (1 << ( rtc_gpio_num + RTC_GPIO_ENABLE_W1TC_S)));
#elif CONFIG_IDF_TARGET_ESP32S2BETA
    RTC_MODULE_CHECK(rtc_gpio_is_valid_gpio(gpio_num), "RTC_GPIO number error", ESP_ERR_INVALID_ARG);
    SET_PERI_REG_MASK(RTC_GPIO_ENABLE_W1TC_REG, (1 << ( gpio_num + RTC_GPIO_ENABLE_W1TC_S)));
#endif
    return ESP_OK;
}

static esp_err_t rtc_gpio_input_enable(gpio_num_t gpio_num)
{
    RTC_MODULE_CHECK(rtc_gpio_is_valid_gpio(gpio_num), "RTC_GPIO number error", ESP_ERR_INVALID_ARG);
    portENTER_CRITICAL(&rtc_spinlock);
#if CONFIG_IDF_TARGET_ESP32
    SET_PERI_REG_MASK(rtc_gpio_desc[gpio_num].reg, rtc_gpio_desc[gpio_num].ie);
#elif CONFIG_IDF_TARGET_ESP32S2BETA
    rtc_gpio_reg[gpio_num]->fun_ie = 1;
#endif
    portEXIT_CRITICAL(&rtc_spinlock);

    return ESP_OK;
}

static esp_err_t rtc_gpio_input_disable(gpio_num_t gpio_num)
{
    RTC_MODULE_CHECK(rtc_gpio_is_valid_gpio(gpio_num), "RTC_GPIO number error", ESP_ERR_INVALID_ARG);
    portENTER_CRITICAL(&rtc_spinlock);
#if CONFIG_IDF_TARGET_ESP32
    CLEAR_PERI_REG_MASK(rtc_gpio_desc[gpio_num].reg, rtc_gpio_desc[gpio_num].ie);
#elif CONFIG_IDF_TARGET_ESP32S2BETA
    rtc_gpio_reg[gpio_num]->fun_ie = 0;
#endif
    portEXIT_CRITICAL(&rtc_spinlock);

    return ESP_OK;
}

#if CONFIG_IDF_TARGET_ESP32S2BETA
esp_err_t rtc_gpio_sleep_output_enable(gpio_num_t gpio_num, bool output)
{
    RTC_MODULE_CHECK(rtc_gpio_is_valid_gpio(gpio_num), "RTC_GPIO number error", ESP_ERR_INVALID_ARG);
    rtc_gpio_reg[gpio_num]->slp_sel = 1;
    rtc_gpio_reg[gpio_num]->slp_oe = output;
    return ESP_OK;
}

esp_err_t rtc_gpio_sleep_input_enable(gpio_num_t gpio_num, bool input)
{
    RTC_MODULE_CHECK(rtc_gpio_is_valid_gpio(gpio_num), "RTC_GPIO number error", ESP_ERR_INVALID_ARG);
    rtc_gpio_reg[gpio_num]->slp_sel = 1;
    rtc_gpio_reg[gpio_num]->slp_ie = input;
    return ESP_OK;
}

esp_err_t rtc_gpio_sleep_mode_disable(gpio_num_t gpio_num)
{
    RTC_MODULE_CHECK(rtc_gpio_is_valid_gpio(gpio_num), "RTC_GPIO number error", ESP_ERR_INVALID_ARG);
    rtc_gpio_reg[gpio_num]->slp_sel = 0;
    return ESP_OK;
}
#endif

esp_err_t rtc_gpio_set_level(gpio_num_t gpio_num, uint32_t level)
{
#if CONFIG_IDF_TARGET_ESP32
    int rtc_gpio_num = rtc_gpio_num = rtc_gpio_desc[gpio_num].rtc_num;;
    RTC_MODULE_CHECK(rtc_gpio_is_valid_gpio(gpio_num), "RTC_GPIO number error", ESP_ERR_INVALID_ARG);

    if (level) {
        WRITE_PERI_REG(RTC_GPIO_OUT_W1TS_REG, (1 << (rtc_gpio_num + RTC_GPIO_OUT_DATA_W1TS_S)));
    } else {
        WRITE_PERI_REG(RTC_GPIO_OUT_W1TC_REG, (1 << (rtc_gpio_num + RTC_GPIO_OUT_DATA_W1TC_S)));
    }
#elif CONFIG_IDF_TARGET_ESP32S2BETA
    RTC_MODULE_CHECK(rtc_gpio_is_valid_gpio(gpio_num), "RTC_GPIO number error", ESP_ERR_INVALID_ARG);
    if (level) {
        WRITE_PERI_REG(RTC_GPIO_OUT_W1TS_REG, (1 << (gpio_num + RTC_GPIO_OUT_DATA_W1TS_S)));
    } else {
        WRITE_PERI_REG(RTC_GPIO_OUT_W1TC_REG, (1 << (gpio_num + RTC_GPIO_OUT_DATA_W1TC_S)));
    }
#endif
    return ESP_OK;
}

uint32_t rtc_gpio_get_level(gpio_num_t gpio_num)
{
    uint32_t level = 0;
#if CONFIG_IDF_TARGET_ESP32
    int rtc_gpio_num = rtc_gpio_desc[gpio_num].rtc_num;
    RTC_MODULE_CHECK(rtc_gpio_is_valid_gpio(gpio_num), "RTC_GPIO number error", ESP_ERR_INVALID_ARG);

    portENTER_CRITICAL(&rtc_spinlock);
    level = READ_PERI_REG(RTC_GPIO_IN_REG);
    portEXIT_CRITICAL(&rtc_spinlock);
    return ((level >> (RTC_GPIO_IN_NEXT_S + rtc_gpio_num)) & 0x01);
#elif CONFIG_IDF_TARGET_ESP32S2BETA
    RTC_MODULE_CHECK(rtc_gpio_is_valid_gpio(gpio_num), "RTC_GPIO number error", ESP_ERR_INVALID_ARG);
    portENTER_CRITICAL(&rtc_spinlock);
    level = RTCIO.in_val.in;
    portEXIT_CRITICAL(&rtc_spinlock);
    return ((level >> gpio_num) & 0x1);
#endif
}

esp_err_t rtc_gpio_set_drive_capability(gpio_num_t gpio_num, gpio_drive_cap_t strength)
{
    RTC_MODULE_CHECK(rtc_gpio_is_valid_gpio(gpio_num), "RTC_GPIO number error", ESP_ERR_INVALID_ARG);
    RTC_MODULE_CHECK(GPIO_IS_VALID_OUTPUT_GPIO(gpio_num), "Output pad only", ESP_ERR_INVALID_ARG);
    RTC_MODULE_CHECK(strength < GPIO_DRIVE_CAP_MAX, "GPIO drive capability error", ESP_ERR_INVALID_ARG);

    portENTER_CRITICAL(&rtc_spinlock);
#if CONFIG_IDF_TARGET_ESP32
    SET_PERI_REG_BITS(rtc_gpio_desc[gpio_num].reg, rtc_gpio_desc[gpio_num].drv_v, strength, rtc_gpio_desc[gpio_num].drv_s);
#elif CONFIG_IDF_TARGET_ESP32S2BETA
    rtc_gpio_reg[gpio_num]->drv = strength;
#endif
    portEXIT_CRITICAL(&rtc_spinlock);
    return ESP_OK;
}

esp_err_t rtc_gpio_get_drive_capability(gpio_num_t gpio_num, gpio_drive_cap_t* strength)
{
    RTC_MODULE_CHECK(rtc_gpio_is_valid_gpio(gpio_num), "RTC_GPIO number error", ESP_ERR_INVALID_ARG);
    RTC_MODULE_CHECK(GPIO_IS_VALID_OUTPUT_GPIO(gpio_num), "Output pad only", ESP_ERR_INVALID_ARG);
    RTC_MODULE_CHECK(strength != NULL, "GPIO drive pointer error", ESP_ERR_INVALID_ARG);
#if CONFIG_IDF_TARGET_ESP32
    *strength = GET_PERI_REG_BITS2(rtc_gpio_desc[gpio_num].reg, rtc_gpio_desc[gpio_num].drv_v, rtc_gpio_desc[gpio_num].drv_s);
#elif CONFIG_IDF_TARGET_ESP32S2BETA
    *strength = rtc_gpio_reg[gpio_num]->drv;
#endif
    return ESP_OK;
}

esp_err_t rtc_gpio_set_direction(gpio_num_t gpio_num, rtc_gpio_mode_t mode)
{
    RTC_MODULE_CHECK(rtc_gpio_is_valid_gpio(gpio_num), "RTC_GPIO number error", ESP_ERR_INVALID_ARG);

    switch (mode) {
    case RTC_GPIO_MODE_INPUT_ONLY:
        rtc_gpio_output_disable(gpio_num);
        rtc_gpio_input_enable(gpio_num);
        break;
    case RTC_GPIO_MODE_OUTPUT_ONLY:
        rtc_gpio_output_enable(gpio_num);
        rtc_gpio_input_disable(gpio_num);
        break;
    case RTC_GPIO_MODE_INPUT_OUTPUT:
        rtc_gpio_output_enable(gpio_num);
        rtc_gpio_input_enable(gpio_num);
        break;
    case RTC_GPIO_MODE_DISABLED:
        rtc_gpio_output_disable(gpio_num);
        rtc_gpio_input_disable(gpio_num);
        break;
    }

    return ESP_OK;
}

esp_err_t rtc_gpio_pullup_en(gpio_num_t gpio_num)
{
#if CONFIG_IDF_TARGET_ESP32
    //this is a digital pad
    if (rtc_gpio_desc[gpio_num].pullup == 0) {
        return ESP_ERR_INVALID_ARG;
    }
#endif
    //this is a rtc pad
    portENTER_CRITICAL(&rtc_spinlock);
#if CONFIG_IDF_TARGET_ESP32
    SET_PERI_REG_MASK(rtc_gpio_desc[gpio_num].reg, rtc_gpio_desc[gpio_num].pullup);
#elif CONFIG_IDF_TARGET_ESP32S2BETA
    rtc_gpio_reg[gpio_num]->rue = 0x1;
#endif
    portEXIT_CRITICAL(&rtc_spinlock);

    return ESP_OK;
}

#if CONFIG_IDF_TARGET_ESP32S2BETA
esp_err_t rtc_gpio_set_output_mode(gpio_num_t gpio_num, rtc_io_out_mode_t mode)
{
    RTC_MODULE_CHECK(rtc_gpio_is_valid_gpio(gpio_num), "RTC_GPIO number error", ESP_ERR_INVALID_ARG);
    portENTER_CRITICAL(&rtc_spinlock);
    RTCIO.pin[gpio_num].pad_driver = mode;
    portEXIT_CRITICAL(&rtc_spinlock);
    return ESP_OK;
}

esp_err_t rtc_gpio_get_output_mode(gpio_num_t gpio_num, rtc_io_out_mode_t *mode)
{
    RTC_MODULE_CHECK(rtc_gpio_is_valid_gpio(gpio_num), "RTC_GPIO number error", ESP_ERR_INVALID_ARG);
    *mode = RTCIO.pin[gpio_num].pad_driver;
    return ESP_OK;
}
#endif

esp_err_t rtc_gpio_pulldown_en(gpio_num_t gpio_num)
{
#if CONFIG_IDF_TARGET_ESP32
    //this is a digital pad
    if (rtc_gpio_desc[gpio_num].pulldown == 0) {
        return ESP_ERR_INVALID_ARG;
    }

    //this is a rtc pad
    portENTER_CRITICAL(&rtc_spinlock);
    SET_PERI_REG_MASK(rtc_gpio_desc[gpio_num].reg, rtc_gpio_desc[gpio_num].pulldown);
    portEXIT_CRITICAL(&rtc_spinlock);
#elif CONFIG_IDF_TARGET_ESP32S2BETA
    portENTER_CRITICAL(&rtc_spinlock);
    rtc_gpio_reg[gpio_num]->rde = 0x1;
    portEXIT_CRITICAL(&rtc_spinlock);
#endif
    return ESP_OK;
}

esp_err_t rtc_gpio_pullup_dis(gpio_num_t gpio_num)
{
#if CONFIG_IDF_TARGET_ESP32
    //this is a digital pad
    if ( rtc_gpio_desc[gpio_num].pullup == 0 ) {
        return ESP_ERR_INVALID_ARG;
    }

    //this is a rtc pad
    portENTER_CRITICAL(&rtc_spinlock);
    CLEAR_PERI_REG_MASK(rtc_gpio_desc[gpio_num].reg, rtc_gpio_desc[gpio_num].pullup);
    portEXIT_CRITICAL(&rtc_spinlock);
#elif CONFIG_IDF_TARGET_ESP32S2BETA
    portENTER_CRITICAL(&rtc_spinlock);
    rtc_gpio_reg[gpio_num]->rue = 0x0;
    portEXIT_CRITICAL(&rtc_spinlock);
#endif
    return ESP_OK;
}

esp_err_t rtc_gpio_pulldown_dis(gpio_num_t gpio_num)
{
#if CONFIG_IDF_TARGET_ESP32
    //this is a digital pad
    if (rtc_gpio_desc[gpio_num].pulldown == 0) {
        return ESP_ERR_INVALID_ARG;
    }

    //this is a rtc pad
    portENTER_CRITICAL(&rtc_spinlock);
    CLEAR_PERI_REG_MASK(rtc_gpio_desc[gpio_num].reg, rtc_gpio_desc[gpio_num].pulldown);
    portEXIT_CRITICAL(&rtc_spinlock);
#elif CONFIG_IDF_TARGET_ESP32S2BETA
    portENTER_CRITICAL(&rtc_spinlock);
    rtc_gpio_reg[gpio_num]->rde = 0x0;
    portEXIT_CRITICAL(&rtc_spinlock);
#endif
    return ESP_OK;
}

esp_err_t rtc_gpio_hold_en(gpio_num_t gpio_num)
{
#if CONFIG_IDF_TARGET_ESP32
    // check if an RTC IO
    if (rtc_gpio_desc[gpio_num].pullup == 0) {
        return ESP_ERR_INVALID_ARG;
    }
    portENTER_CRITICAL(&rtc_spinlock);
    SET_PERI_REG_MASK(rtc_gpio_desc[gpio_num].reg, rtc_gpio_desc[gpio_num].hold);
    portEXIT_CRITICAL(&rtc_spinlock);
#elif CONFIG_IDF_TARGET_ESP32S2BETA
    RTC_MODULE_CHECK(rtc_gpio_is_valid_gpio(gpio_num), "RTC_GPIO number error", ESP_ERR_INVALID_ARG);
    portENTER_CRITICAL(&rtc_spinlock);
    RTCCNTL.pad_hold.val |= BIT(gpio_num);
    portEXIT_CRITICAL(&rtc_spinlock);
#endif
    return ESP_OK;
}

esp_err_t rtc_gpio_hold_dis(gpio_num_t gpio_num)
{
#if CONFIG_IDF_TARGET_ESP32
    // check if an RTC IO
    if (rtc_gpio_desc[gpio_num].pullup == 0) {
        return ESP_ERR_INVALID_ARG;
    }
    portENTER_CRITICAL(&rtc_spinlock);
    CLEAR_PERI_REG_MASK(rtc_gpio_desc[gpio_num].reg, rtc_gpio_desc[gpio_num].hold);
    portEXIT_CRITICAL(&rtc_spinlock);
#elif CONFIG_IDF_TARGET_ESP32S2BETA
    RTC_MODULE_CHECK(rtc_gpio_is_valid_gpio(gpio_num), "RTC_GPIO number error", ESP_ERR_INVALID_ARG);
    portENTER_CRITICAL(&rtc_spinlock);
    RTCCNTL.pad_hold.val &= ~(BIT(gpio_num));
    portEXIT_CRITICAL(&rtc_spinlock);
#endif
    return ESP_OK;
}

esp_err_t rtc_gpio_isolate(gpio_num_t gpio_num)
{
#if CONFIG_IDF_TARGET_ESP32
    if (rtc_gpio_desc[gpio_num].reg == 0) {
        return ESP_ERR_INVALID_ARG;
    }
#elif CONFIG_IDF_TARGET_ESP32S2BETA
    RTC_MODULE_CHECK(rtc_gpio_is_valid_gpio(gpio_num), "RTC_GPIO number error", ESP_ERR_INVALID_ARG);
#endif
    rtc_gpio_pullup_dis(gpio_num);
    rtc_gpio_pulldown_dis(gpio_num);
    rtc_gpio_set_direction(gpio_num, RTC_GPIO_MODE_DISABLED);
    rtc_gpio_hold_en(gpio_num);

    return ESP_OK;
}

void rtc_gpio_force_hold_dis_all(void)
{
#if CONFIG_IDF_TARGET_ESP32
    for (int gpio = 0; gpio < GPIO_PIN_COUNT; ++gpio) {
        const rtc_gpio_desc_t* desc = &rtc_gpio_desc[gpio];
        if (desc->hold_force != 0) {
            REG_CLR_BIT(RTC_CNTL_HOLD_FORCE_REG, desc->hold_force);
        }
    }
#elif CONFIG_IDF_TARGET_ESP32S2BETA
    portENTER_CRITICAL(&rtc_spinlock);
    RTCCNTL.rtc_pwc.rtc_pad_force_hold = 0;
    portEXIT_CRITICAL(&rtc_spinlock);
#endif
}

esp_err_t rtc_gpio_wakeup_enable(gpio_num_t gpio_num, gpio_int_type_t intr_type)
{
#if CONFIG_IDF_TARGET_ESP32
    int rtc_num = rtc_gpio_desc[gpio_num].rtc_num;
    if (rtc_num < 0) {
        return ESP_ERR_INVALID_ARG;
    }
    if (( intr_type != GPIO_INTR_LOW_LEVEL ) && ( intr_type != GPIO_INTR_HIGH_LEVEL )) {
        return ESP_ERR_INVALID_ARG;
    }

    uint32_t reg = RTC_GPIO_PIN0_REG + rtc_num * sizeof(uint32_t);
    /* each pin has its own register, spinlock not needed */
    REG_SET_BIT(reg, RTC_GPIO_PIN0_WAKEUP_ENABLE);
    REG_SET_FIELD(reg, RTC_GPIO_PIN0_INT_TYPE, intr_type);
#elif CONFIG_IDF_TARGET_ESP32S2BETA
    RTC_MODULE_CHECK(rtc_gpio_is_valid_gpio(gpio_num), "RTC_GPIO number error", ESP_ERR_INVALID_ARG);
    if (( intr_type != GPIO_INTR_LOW_LEVEL ) && ( intr_type != GPIO_INTR_HIGH_LEVEL )) {
        return ESP_ERR_INVALID_ARG;
    }
    /* each pin has its own register, spinlock not needed */
    RTCIO.pin[gpio_num].wakeup_enable = 1;
    RTCIO.pin[gpio_num].int_type = intr_type;
#endif
    return ESP_OK;
}

esp_err_t rtc_gpio_wakeup_disable(gpio_num_t gpio_num)
{
#if CONFIG_IDF_TARGET_ESP32
    int rtc_num = rtc_gpio_desc[gpio_num].rtc_num;
    if (rtc_num < 0) {
        return ESP_ERR_INVALID_ARG;
    }

    uint32_t reg = RTC_GPIO_PIN0_REG + rtc_num * sizeof(uint32_t);
    /* each pin has its own register, spinlock not needed */
    REG_CLR_BIT(reg, RTC_GPIO_PIN0_WAKEUP_ENABLE);
    REG_SET_FIELD(reg, RTC_GPIO_PIN0_INT_TYPE, 0);
#elif CONFIG_IDF_TARGET_ESP32S2BETA
    RTC_MODULE_CHECK(rtc_gpio_is_valid_gpio(gpio_num), "RTC_GPIO number error", ESP_ERR_INVALID_ARG);
    /* each pin has its own register, spinlock not needed */
    RTCIO.pin[gpio_num].wakeup_enable = 0;
    RTCIO.pin[gpio_num].int_type = 0;
#endif
    return ESP_OK;
}

#if CONFIG_IDF_TARGET_ESP32S2BETA
esp_err_t rtc_gpio_force_hold_all()
{
    portENTER_CRITICAL(&rtc_spinlock);
    RTCCNTL.rtc_pwc.rtc_pad_force_hold = 1;
    portEXIT_CRITICAL(&rtc_spinlock);
    return ESP_OK;
}
#endif
#if CONFIG_IDF_TARGET_ESP32
/*---------------------------------------------------------------
                    Touch Pad
---------------------------------------------------------------*/
//Some register bits of touch sensor 8 and 9 are mismatched, we need to swap the bits.
#define BITSWAP(data, n, m)   (((data >> n) &  0x1)  == ((data >> m) & 0x1) ? (data) : ((data) ^ ((0x1 <<n) | (0x1 << m))))
#define TOUCH_BITS_SWAP(v)  BITSWAP(v, TOUCH_PAD_NUM8, TOUCH_PAD_NUM9)
static esp_err_t _touch_pad_read(touch_pad_t touch_num, uint16_t *touch_value, touch_fsm_mode_t mode);

//Some registers of touch sensor 8 and 9 are mismatched, we need to swap register index
inline static touch_pad_t touch_pad_num_wrap(touch_pad_t touch_num)
{
    if (touch_num == TOUCH_PAD_NUM8) {
        return TOUCH_PAD_NUM9;
    } else if (touch_num == TOUCH_PAD_NUM9) {
        return TOUCH_PAD_NUM8;
    }
    return touch_num;
}

<<<<<<< HEAD
esp_err_t touch_pad_isr_handler_register(void (*fn)(void *), void *arg, int no_use, intr_handle_t *handle_no_use)
{
    RTC_MODULE_CHECK(fn, "Touch_Pad ISR null", ESP_ERR_INVALID_ARG);
#if CONFIG_IDF_TARGET_ESP32
    return rtc_isr_register(fn, arg, RTC_CNTL_TOUCH_INT_ST_M);
#else
    return ESP_FAIL;
#endif
}

=======
>>>>>>> d78831ab
esp_err_t touch_pad_isr_register(intr_handler_t fn, void* arg)
{
    RTC_MODULE_CHECK(fn, "Touch_Pad ISR null", ESP_ERR_INVALID_ARG);
#if CONFIG_IDF_TARGET_ESP32
    return rtc_isr_register(fn, arg, RTC_CNTL_TOUCH_INT_ST_M);
#else
    return ESP_FAIL;
#endif
}

esp_err_t touch_pad_isr_deregister(intr_handler_t fn, void *arg)
{
    return rtc_isr_deregister(fn, arg);
}

static esp_err_t touch_pad_get_io_num(touch_pad_t touch_num, gpio_num_t *gpio_num)
{
    switch (touch_num) {
    case TOUCH_PAD_NUM0:
        *gpio_num = TOUCH_PAD_NUM0_GPIO_NUM;
        break;
    case TOUCH_PAD_NUM1:
        *gpio_num = TOUCH_PAD_NUM1_GPIO_NUM;
        break;
    case TOUCH_PAD_NUM2:
        *gpio_num = TOUCH_PAD_NUM2_GPIO_NUM;
        break;
    case TOUCH_PAD_NUM3:
        *gpio_num = TOUCH_PAD_NUM3_GPIO_NUM;
        break;
    case TOUCH_PAD_NUM4:
        *gpio_num = TOUCH_PAD_NUM4_GPIO_NUM;
        break;
    case TOUCH_PAD_NUM5:
        *gpio_num = TOUCH_PAD_NUM5_GPIO_NUM;
        break;
    case TOUCH_PAD_NUM6:
        *gpio_num = TOUCH_PAD_NUM6_GPIO_NUM;
        break;
    case TOUCH_PAD_NUM7:
        *gpio_num = TOUCH_PAD_NUM7_GPIO_NUM;
        break;
    case TOUCH_PAD_NUM8:
        *gpio_num = TOUCH_PAD_NUM8_GPIO_NUM;
        break;
    case TOUCH_PAD_NUM9:
        *gpio_num = TOUCH_PAD_NUM9_GPIO_NUM;
        break;
    default:
        return ESP_ERR_INVALID_ARG;
    }
    return ESP_OK;
}

static uint32_t _touch_filter_iir(uint32_t in_now, uint32_t out_last, uint32_t k)
{
    if (k == 0) {
        return in_now;
    } else {
        uint32_t out_now = (in_now + (k - 1) * out_last) / k;
        return out_now;
    }
}

esp_err_t touch_pad_set_filter_read_cb(filter_cb_t read_cb)
{
    s_filter_cb = read_cb;
    return ESP_OK;
}

static void touch_pad_filter_cb(void *arg)
{
    static uint32_t s_filtered_temp[TOUCH_PAD_MAX] = {0};

    if (s_touch_pad_filter == NULL || rtc_touch_mux == NULL) {
        return;
    }
    uint16_t val = 0;
    touch_fsm_mode_t mode;
    xSemaphoreTake(rtc_touch_mux, portMAX_DELAY);
    touch_pad_get_fsm_mode(&mode);
    for (int i = 0; i < TOUCH_PAD_MAX; i++) {
        if ((s_touch_pad_init_bit >> i) & 0x1) {
            _touch_pad_read(i, &val, mode);
            s_touch_pad_filter->raw_val[i] = val;
            s_filtered_temp[i] = s_filtered_temp[i] == 0 ? ((uint32_t)val << TOUCH_PAD_SHIFT_DEFAULT) : s_filtered_temp[i];
            s_filtered_temp[i] = _touch_filter_iir((val << TOUCH_PAD_SHIFT_DEFAULT),
                    s_filtered_temp[i], TOUCH_PAD_FILTER_FACTOR_DEFAULT);
            s_touch_pad_filter->filtered_val[i] = (s_filtered_temp[i] + TOUCH_PAD_SHIFT_ROUND_DEFAULT) >> TOUCH_PAD_SHIFT_DEFAULT;
        }
    }
    xTimerReset(s_touch_pad_filter->timer, portMAX_DELAY);
    xSemaphoreGive(rtc_touch_mux);
    if(s_filter_cb != NULL) {
        //return the raw data and filtered data.
        s_filter_cb(s_touch_pad_filter->raw_val, s_touch_pad_filter->filtered_val);
    }
}

esp_err_t touch_pad_set_meas_time(uint16_t sleep_cycle, uint16_t meas_cycle)
{
    xSemaphoreTake(rtc_touch_mux, portMAX_DELAY);
    portENTER_CRITICAL(&rtc_spinlock);
    //touch sensor sleep cycle Time = sleep_cycle / RTC_SLOW_CLK( can be 150k or 32k depending on the options)
    SENS.sar_touch_ctrl2.touch_sleep_cycles = sleep_cycle;
    //touch sensor measure time= meas_cycle / 8Mhz
    SENS.sar_touch_ctrl1.touch_meas_delay = meas_cycle;
    //the waiting cycles (in 8MHz) between TOUCH_START and TOUCH_XPD
    SENS.sar_touch_ctrl1.touch_xpd_wait = TOUCH_PAD_MEASURE_WAIT_DEFAULT;
    portEXIT_CRITICAL(&rtc_spinlock);
    xSemaphoreGive(rtc_touch_mux);
    return ESP_OK;
}

esp_err_t touch_pad_get_meas_time(uint16_t *sleep_cycle, uint16_t *meas_cycle)
{
    portENTER_CRITICAL(&rtc_spinlock);
    if (sleep_cycle) {
        *sleep_cycle = SENS.sar_touch_ctrl2.touch_sleep_cycles;
    }
    if (meas_cycle) {
        *meas_cycle = SENS.sar_touch_ctrl1.touch_meas_delay;
    }
    portEXIT_CRITICAL(&rtc_spinlock);
    return ESP_OK;
}

esp_err_t touch_pad_set_voltage(touch_high_volt_t refh, touch_low_volt_t refl, touch_volt_atten_t atten)
{
    RTC_MODULE_CHECK(((refh < TOUCH_HVOLT_MAX) && (refh >= (int )TOUCH_HVOLT_KEEP)), "touch refh error",
            ESP_ERR_INVALID_ARG);
    RTC_MODULE_CHECK(((refl < TOUCH_LVOLT_MAX) && (refh >= (int )TOUCH_LVOLT_KEEP)), "touch refl error",
            ESP_ERR_INVALID_ARG);
    RTC_MODULE_CHECK(((atten < TOUCH_HVOLT_ATTEN_MAX) && (refh >= (int )TOUCH_HVOLT_ATTEN_KEEP)), "touch atten error",
            ESP_ERR_INVALID_ARG);
#if CONFIG_IDF_TARGET_ESP32
    portENTER_CRITICAL(&rtc_spinlock);
    if (refh > TOUCH_HVOLT_KEEP) {
        RTCIO.touch_cfg.drefh = refh;
    }
    if (refl > TOUCH_LVOLT_KEEP) {
        RTCIO.touch_cfg.drefl = refl;
    }
    if (atten > TOUCH_HVOLT_ATTEN_KEEP) {
        RTCIO.touch_cfg.drange = atten;
    }
    portEXIT_CRITICAL(&rtc_spinlock);
#endif
    return ESP_OK;
}

esp_err_t touch_pad_get_voltage(touch_high_volt_t *refh, touch_low_volt_t *refl, touch_volt_atten_t *atten)
{
#if CONFIG_IDF_TARGET_ESP32
    portENTER_CRITICAL(&rtc_spinlock);
    if (refh) {
        *refh = RTCIO.touch_cfg.drefh;
    }
    if (refl) {
        *refl = RTCIO.touch_cfg.drefl;
    }
    if (atten) {
        *atten = RTCIO.touch_cfg.drange;
    }
    portEXIT_CRITICAL(&rtc_spinlock);
#endif
    return ESP_OK;
}

esp_err_t touch_pad_set_cnt_mode(touch_pad_t touch_num, touch_cnt_slope_t slope, touch_tie_opt_t opt)
{
    RTC_MODULE_CHECK((slope < TOUCH_PAD_SLOPE_MAX), "touch slope error", ESP_ERR_INVALID_ARG);
    RTC_MODULE_CHECK((opt < TOUCH_PAD_TIE_OPT_MAX), "touch opt error", ESP_ERR_INVALID_ARG);

    touch_pad_t touch_pad_wrap = touch_pad_num_wrap(touch_num);
    portENTER_CRITICAL(&rtc_spinlock);
    RTCIO.touch_pad[touch_pad_wrap].tie_opt = opt;
    RTCIO.touch_pad[touch_num].dac = slope;
    portEXIT_CRITICAL(&rtc_spinlock);
    return ESP_OK;
}

esp_err_t touch_pad_get_cnt_mode(touch_pad_t touch_num, touch_cnt_slope_t *slope, touch_tie_opt_t *opt)
{
    RTC_MODULE_CHECK((touch_num < TOUCH_PAD_MAX), "touch IO error", ESP_ERR_INVALID_ARG);

    touch_pad_t touch_pad_wrap = touch_pad_num_wrap(touch_num);
    portENTER_CRITICAL(&rtc_spinlock);
    if(opt) {
        *opt = RTCIO.touch_pad[touch_pad_wrap].tie_opt;
    }
    if(slope) {
        *slope = RTCIO.touch_pad[touch_num].dac;
    }
    portEXIT_CRITICAL(&rtc_spinlock);
    return ESP_OK;
}

esp_err_t touch_pad_io_init(touch_pad_t touch_num)
{
    RTC_MODULE_CHECK((touch_num < TOUCH_PAD_MAX), "touch IO error", ESP_ERR_INVALID_ARG);
    gpio_num_t gpio_num = GPIO_NUM_0;
    touch_pad_get_io_num(touch_num, &gpio_num);
    rtc_gpio_init(gpio_num);
    rtc_gpio_set_direction(gpio_num, RTC_GPIO_MODE_DISABLED);
    rtc_gpio_pulldown_dis(gpio_num);
    rtc_gpio_pullup_dis(gpio_num);
    return ESP_OK;
}

esp_err_t touch_pad_set_fsm_mode(touch_fsm_mode_t mode)
{
    RTC_MODULE_CHECK((mode < TOUCH_FSM_MODE_MAX), "touch fsm mode error", ESP_ERR_INVALID_ARG);
    portENTER_CRITICAL(&rtc_spinlock);
    SENS.sar_touch_ctrl2.touch_start_en = 0;
    SENS.sar_touch_ctrl2.touch_start_force = mode;
    RTCCNTL.state0.touch_slp_timer_en = (mode == TOUCH_FSM_MODE_TIMER ? 1 : 0);
    portEXIT_CRITICAL(&rtc_spinlock);
    return ESP_OK;
}

esp_err_t touch_pad_get_fsm_mode(touch_fsm_mode_t *mode)
{
    if (mode) {
        *mode = SENS.sar_touch_ctrl2.touch_start_force;
    }
    return ESP_OK;
}

esp_err_t touch_pad_sw_start(void)
{
    portENTER_CRITICAL(&rtc_spinlock);
    SENS.sar_touch_ctrl2.touch_start_en = 0;
    SENS.sar_touch_ctrl2.touch_start_en = 1;
    portEXIT_CRITICAL(&rtc_spinlock);
    return ESP_OK;
}

esp_err_t touch_pad_set_thresh(touch_pad_t touch_num, uint16_t threshold)
{
    RTC_MODULE_CHECK((touch_num < TOUCH_PAD_MAX), "touch IO error", ESP_ERR_INVALID_ARG);
    touch_pad_t tp_wrap = touch_pad_num_wrap(touch_num);
    portENTER_CRITICAL(&rtc_spinlock);
    if (tp_wrap & 0x1) {
        SENS.touch_thresh[tp_wrap / 2].l_thresh = threshold;
    } else {
        SENS.touch_thresh[tp_wrap / 2].h_thresh = threshold;
    }
    portEXIT_CRITICAL(&rtc_spinlock);
    return ESP_OK;
}

esp_err_t touch_pad_get_thresh(touch_pad_t touch_num, uint16_t *threshold)
{
    RTC_MODULE_CHECK((touch_num < TOUCH_PAD_MAX), "touch IO error", ESP_ERR_INVALID_ARG);
    touch_pad_t tp_wrap = touch_pad_num_wrap(touch_num);
    if (threshold) {
        *threshold = (tp_wrap & 0x1 )? \
                SENS.touch_thresh[tp_wrap / 2].l_thresh : \
                SENS.touch_thresh[tp_wrap / 2].h_thresh;
    }
    return ESP_OK;
}

esp_err_t touch_pad_set_trigger_mode(touch_trigger_mode_t mode)
{
    RTC_MODULE_CHECK((mode < TOUCH_TRIGGER_MAX), "touch trigger mode error", ESP_ERR_INVALID_ARG);
    portENTER_CRITICAL(&rtc_spinlock);
    SENS.sar_touch_ctrl1.touch_out_sel = mode;
    portEXIT_CRITICAL(&rtc_spinlock);
    return ESP_OK;
}

esp_err_t touch_pad_get_trigger_mode(touch_trigger_mode_t *mode)
{
    if (mode) {
        *mode = SENS.sar_touch_ctrl1.touch_out_sel;
    }
    return ESP_OK;
}

esp_err_t touch_pad_set_trigger_source(touch_trigger_src_t src)
{
    RTC_MODULE_CHECK((src < TOUCH_TRIGGER_SOURCE_MAX), "touch trigger source error", ESP_ERR_INVALID_ARG);
    portENTER_CRITICAL(&rtc_spinlock);
    SENS.sar_touch_ctrl1.touch_out_1en = src;
    portEXIT_CRITICAL(&rtc_spinlock);
    return ESP_OK;
}

esp_err_t touch_pad_get_trigger_source(touch_trigger_src_t *src)
{
    if (src) {
        *src = SENS.sar_touch_ctrl1.touch_out_1en;
    }
    return ESP_OK;
}

esp_err_t touch_pad_set_group_mask(uint16_t set1_mask, uint16_t set2_mask, uint16_t en_mask)
{
    RTC_MODULE_CHECK((set1_mask <= TOUCH_PAD_BIT_MASK_MAX), "touch set1 bitmask error", ESP_ERR_INVALID_ARG);
    RTC_MODULE_CHECK((set2_mask <= TOUCH_PAD_BIT_MASK_MAX), "touch set2 bitmask error", ESP_ERR_INVALID_ARG);
    RTC_MODULE_CHECK((en_mask <= TOUCH_PAD_BIT_MASK_MAX), "touch work_en bitmask error", ESP_ERR_INVALID_ARG);

    portENTER_CRITICAL(&rtc_spinlock);
    SENS.sar_touch_enable.touch_pad_outen1 |= TOUCH_BITS_SWAP(set1_mask);
    SENS.sar_touch_enable.touch_pad_outen2 |= TOUCH_BITS_SWAP(set2_mask);
    SENS.sar_touch_enable.touch_pad_worken |= TOUCH_BITS_SWAP(en_mask);
    portEXIT_CRITICAL(&rtc_spinlock);

    return ESP_OK;
}

esp_err_t touch_pad_get_group_mask(uint16_t *set1_mask, uint16_t *set2_mask, uint16_t *en_mask)
{
    portENTER_CRITICAL(&rtc_spinlock);
    if (set1_mask) {
        *set1_mask = TOUCH_BITS_SWAP(SENS.sar_touch_enable.touch_pad_outen1);
    }
    if (set2_mask) {
        *set2_mask = TOUCH_BITS_SWAP(SENS.sar_touch_enable.touch_pad_outen2);
    }
    if (en_mask) {
        *en_mask = TOUCH_BITS_SWAP(SENS.sar_touch_enable.touch_pad_worken);
    }
    portEXIT_CRITICAL(&rtc_spinlock);

    return ESP_OK;
}

esp_err_t touch_pad_clear_group_mask(uint16_t set1_mask, uint16_t set2_mask, uint16_t en_mask)
{
    RTC_MODULE_CHECK((set1_mask <= TOUCH_PAD_BIT_MASK_MAX), "touch set1 bitmask error", ESP_ERR_INVALID_ARG);
    RTC_MODULE_CHECK((set2_mask <= TOUCH_PAD_BIT_MASK_MAX), "touch set2 bitmask error", ESP_ERR_INVALID_ARG);
    RTC_MODULE_CHECK((en_mask <= TOUCH_PAD_BIT_MASK_MAX), "touch work_en bitmask error", ESP_ERR_INVALID_ARG);

    portENTER_CRITICAL(&rtc_spinlock);
    SENS.sar_touch_enable.touch_pad_outen1 &= TOUCH_BITS_SWAP(~set1_mask);
    SENS.sar_touch_enable.touch_pad_outen2 &= TOUCH_BITS_SWAP(~set2_mask);
    SENS.sar_touch_enable.touch_pad_worken &= TOUCH_BITS_SWAP(~en_mask);
    portEXIT_CRITICAL(&rtc_spinlock);
    return ESP_OK;
}

uint32_t IRAM_ATTR touch_pad_get_status(void)
{
    uint32_t status = SENS.sar_touch_ctrl2.touch_meas_en;
    return TOUCH_BITS_SWAP(status);
}

esp_err_t IRAM_ATTR touch_pad_clear_status(void)
{
    SENS.sar_touch_ctrl2.touch_meas_en_clr = 1;
    return ESP_OK;
}

esp_err_t touch_pad_intr_enable(void)
{
    portENTER_CRITICAL(&rtc_spinlock);
    RTCCNTL.int_ena.rtc_touch = 1;
    portEXIT_CRITICAL(&rtc_spinlock);
    return ESP_OK;
}

esp_err_t touch_pad_intr_disable(void)
{
    portENTER_CRITICAL(&rtc_spinlock);
    RTCCNTL.int_ena.rtc_touch = 0;
    portEXIT_CRITICAL(&rtc_spinlock);
    return ESP_OK;
}

esp_err_t touch_pad_config(touch_pad_t touch_num, uint16_t threshold)
{
    RTC_MODULE_CHECK(rtc_touch_mux != NULL, "Touch pad not initialized", ESP_FAIL);
    RTC_MODULE_CHECK(touch_num < TOUCH_PAD_MAX, "Touch_Pad Num Err", ESP_ERR_INVALID_ARG);
    touch_fsm_mode_t mode;
    touch_pad_set_thresh(touch_num, threshold);
    touch_pad_io_init(touch_num);
    touch_pad_set_cnt_mode(touch_num, TOUCH_PAD_SLOPE_7, TOUCH_PAD_TIE_OPT_LOW);
    touch_pad_get_fsm_mode(&mode);
    if (TOUCH_FSM_MODE_SW == mode) {
        touch_pad_clear_group_mask((1 << touch_num), (1 << touch_num), (1 << touch_num));
        s_touch_pad_init_bit |= (1 << touch_num);
    } else if (TOUCH_FSM_MODE_TIMER == mode){
        uint16_t sleep_time = 0;
        uint16_t meas_cycle = 0;
        uint32_t wait_time_ms = 0;
        uint32_t wait_tick = 0;
        uint32_t rtc_clk = rtc_clk_slow_freq_get_hz();
        touch_pad_set_group_mask((1 << touch_num), (1 << touch_num), (1 << touch_num));
        touch_pad_get_meas_time(&sleep_time, &meas_cycle);
        //If the FSM mode is 'TOUCH_FSM_MODE_TIMER', The data will be ready after one measurement cycle
        //after this function is executed, otherwise, the "touch_value" by "touch_pad_read" is 0.
        wait_time_ms = sleep_time/(rtc_clk/1000) + meas_cycle/(RTC_FAST_CLK_FREQ_APPROX/1000);
        wait_tick = wait_time_ms/portTICK_RATE_MS;
        vTaskDelay(wait_tick ? wait_tick : 1);
        s_touch_pad_init_bit |= (1 << touch_num);
    } else {
        return ESP_FAIL;
    }
    return ESP_OK;
}

esp_err_t touch_pad_init(void)
{
    if (rtc_touch_mux == NULL) {
        rtc_touch_mux = xSemaphoreCreateMutex();
    }
    if (rtc_touch_mux == NULL) {
        return ESP_FAIL;
    }
    touch_pad_intr_disable();
    touch_pad_clear_group_mask(TOUCH_PAD_BIT_MASK_MAX, TOUCH_PAD_BIT_MASK_MAX, TOUCH_PAD_BIT_MASK_MAX);
    touch_pad_set_trigger_mode(TOUCH_TRIGGER_MODE_DEFAULT);
    touch_pad_set_trigger_source(TOUCH_TRIGGER_SOURCE_DEFAULT);
    touch_pad_clear_status();
    touch_pad_set_meas_time(TOUCH_PAD_SLEEP_CYCLE_DEFAULT, TOUCH_PAD_MEASURE_CYCLE_DEFAULT);
    touch_pad_set_fsm_mode(TOUCH_FSM_MODE_DEFAULT);
    return ESP_OK;
}

esp_err_t touch_pad_deinit(void)
{
    RTC_MODULE_CHECK(rtc_touch_mux != NULL, "Touch pad not initialized", ESP_FAIL);
    if (s_touch_pad_filter != NULL) {
        touch_pad_filter_stop();
        touch_pad_filter_delete();
    }
    xSemaphoreTake(rtc_touch_mux, portMAX_DELAY);
    s_touch_pad_init_bit = 0x0000;
    touch_pad_set_fsm_mode(TOUCH_FSM_MODE_SW);
    touch_pad_clear_status();
    touch_pad_intr_disable();
    xSemaphoreGive(rtc_touch_mux);
    vSemaphoreDelete(rtc_touch_mux);
    rtc_touch_mux = NULL;
    return ESP_OK;
}

static esp_err_t _touch_pad_read(touch_pad_t touch_num, uint16_t *touch_value, touch_fsm_mode_t mode)
{
    esp_err_t res = ESP_OK;
    touch_pad_t tp_wrap = touch_pad_num_wrap(touch_num);
    if (TOUCH_FSM_MODE_SW == mode) {
        touch_pad_set_group_mask((1 << touch_num), (1 << touch_num), (1 << touch_num));
        touch_pad_sw_start();
        while (SENS.sar_touch_ctrl2.touch_meas_done == 0) {};
        *touch_value = (tp_wrap & 0x1) ? \
                            SENS.touch_meas[tp_wrap / 2].l_val: \
                            SENS.touch_meas[tp_wrap / 2].h_val;

        touch_pad_clear_group_mask((1 << touch_num), (1 << touch_num), (1 << touch_num));
    } else if (TOUCH_FSM_MODE_TIMER == mode) {
        while (SENS.sar_touch_ctrl2.touch_meas_done == 0) {};
        *touch_value = (tp_wrap & 0x1) ? \
                            SENS.touch_meas[tp_wrap / 2].l_val: \
                            SENS.touch_meas[tp_wrap / 2].h_val;
    } else {
        res = ESP_FAIL;
    }
    if (*touch_value == 0) {
        res = ESP_ERR_INVALID_STATE;
    }
    return res;
}

esp_err_t touch_pad_read(touch_pad_t touch_num, uint16_t *touch_value)
{
    RTC_MODULE_CHECK(touch_num < TOUCH_PAD_MAX, "Touch_Pad Num Err", ESP_ERR_INVALID_ARG);
    RTC_MODULE_CHECK(touch_value != NULL, "touch_value", ESP_ERR_INVALID_ARG);
    RTC_MODULE_CHECK(rtc_touch_mux != NULL, "Touch pad not initialized", ESP_FAIL);

    esp_err_t res = ESP_OK;
    touch_fsm_mode_t mode;
    touch_pad_get_fsm_mode(&mode);
    xSemaphoreTake(rtc_touch_mux, portMAX_DELAY);
    res = _touch_pad_read(touch_num, touch_value, mode);
    xSemaphoreGive(rtc_touch_mux);
    return res;
}

IRAM_ATTR esp_err_t touch_pad_read_raw_data(touch_pad_t touch_num, uint16_t *touch_value)
{
    RTC_MODULE_CHECK(rtc_touch_mux != NULL, "Touch pad not initialized", ESP_FAIL);
    RTC_MODULE_CHECK(touch_num < TOUCH_PAD_MAX, "Touch_Pad Num Err", ESP_ERR_INVALID_ARG);
    RTC_MODULE_CHECK(touch_value != NULL, "touch_value", ESP_ERR_INVALID_ARG);
    RTC_MODULE_CHECK(s_touch_pad_filter != NULL, "Touch pad filter not initialized", ESP_FAIL);
    *touch_value = s_touch_pad_filter->raw_val[touch_num];
    if (*touch_value == 0) {
        return ESP_ERR_INVALID_STATE;
    }
    return ESP_OK;
}

IRAM_ATTR esp_err_t touch_pad_read_filtered(touch_pad_t touch_num, uint16_t *touch_value)
{
    RTC_MODULE_CHECK(rtc_touch_mux != NULL, "Touch pad not initialized", ESP_FAIL);
    RTC_MODULE_CHECK(touch_num < TOUCH_PAD_MAX, "Touch_Pad Num Err", ESP_ERR_INVALID_ARG);
    RTC_MODULE_CHECK(touch_value != NULL, "touch_value", ESP_ERR_INVALID_ARG);
    RTC_MODULE_CHECK(s_touch_pad_filter != NULL, "Touch pad filter not initialized", ESP_FAIL);
    *touch_value = (s_touch_pad_filter->filtered_val[touch_num]);
    if (*touch_value == 0) {
        return ESP_ERR_INVALID_STATE;
    }
    return ESP_OK;
}

esp_err_t touch_pad_set_filter_period(uint32_t new_period_ms)
{
    RTC_MODULE_CHECK(s_touch_pad_filter != NULL, "Touch pad filter not initialized", ESP_ERR_INVALID_STATE);
    RTC_MODULE_CHECK(new_period_ms > 0, "Touch pad filter period error", ESP_ERR_INVALID_ARG);
    RTC_MODULE_CHECK(rtc_touch_mux != NULL, "Touch pad not initialized", ESP_ERR_INVALID_STATE);

    esp_err_t ret = ESP_OK;
    xSemaphoreTake(rtc_touch_mux, portMAX_DELAY);
    if (s_touch_pad_filter != NULL) {
        xTimerChangePeriod(s_touch_pad_filter->timer, new_period_ms / portTICK_PERIOD_MS, portMAX_DELAY);
        s_touch_pad_filter->period = new_period_ms;
    } else {
        ESP_LOGE(RTC_MODULE_TAG, "Touch pad filter deleted");
        ret = ESP_ERR_INVALID_STATE;
    }
    xSemaphoreGive(rtc_touch_mux);
    return ret;
}

esp_err_t touch_pad_get_filter_period(uint32_t* p_period_ms)
{
    RTC_MODULE_CHECK(s_touch_pad_filter != NULL, "Touch pad filter not initialized", ESP_ERR_INVALID_STATE);
    RTC_MODULE_CHECK(p_period_ms != NULL, "Touch pad period pointer error", ESP_ERR_INVALID_ARG);
    RTC_MODULE_CHECK(rtc_touch_mux != NULL, "Touch pad not initialized", ESP_ERR_INVALID_STATE);

    esp_err_t ret = ESP_OK;
    xSemaphoreTake(rtc_touch_mux, portMAX_DELAY);
    if (s_touch_pad_filter != NULL) {
        *p_period_ms = s_touch_pad_filter->period;
    } else {
        ESP_LOGE(RTC_MODULE_TAG, "Touch pad filter deleted");
        ret = ESP_ERR_INVALID_STATE;
    }
    xSemaphoreGive(rtc_touch_mux);
    return ret;
}

esp_err_t touch_pad_filter_start(uint32_t filter_period_ms)
{
    RTC_MODULE_CHECK(filter_period_ms >= portTICK_PERIOD_MS, "Touch pad filter period error", ESP_ERR_INVALID_ARG);
    RTC_MODULE_CHECK(rtc_touch_mux != NULL, "Touch pad not initialized", ESP_ERR_INVALID_STATE);

    xSemaphoreTake(rtc_touch_mux, portMAX_DELAY);
    if (s_touch_pad_filter == NULL) {
        s_touch_pad_filter = (touch_pad_filter_t *) calloc(1, sizeof(touch_pad_filter_t));
        if (s_touch_pad_filter == NULL) {
            goto err_no_mem;
        }
    }
    if (s_touch_pad_filter->timer == NULL) {
        s_touch_pad_filter->timer = xTimerCreate("filter_tmr", filter_period_ms / portTICK_PERIOD_MS, pdFALSE,
        NULL, touch_pad_filter_cb);
        if (s_touch_pad_filter->timer == NULL) {
            free(s_touch_pad_filter);
            s_touch_pad_filter = NULL;
            goto err_no_mem;
        }
        s_touch_pad_filter->period = filter_period_ms;
    }
    xSemaphoreGive(rtc_touch_mux);
    touch_pad_filter_cb(NULL);
    return ESP_OK;

err_no_mem:
    xSemaphoreGive(rtc_touch_mux);
    return ESP_ERR_NO_MEM;
}

esp_err_t touch_pad_filter_stop(void)
{
    RTC_MODULE_CHECK(s_touch_pad_filter != NULL, "Touch pad filter not initialized", ESP_ERR_INVALID_STATE);
    RTC_MODULE_CHECK(rtc_touch_mux != NULL, "Touch pad not initialized", ESP_ERR_INVALID_STATE);
    esp_err_t ret = ESP_OK;
    xSemaphoreTake(rtc_touch_mux, portMAX_DELAY);
    if (s_touch_pad_filter != NULL) {
        xTimerStop(s_touch_pad_filter->timer, portMAX_DELAY);
    } else {
        ESP_LOGE(RTC_MODULE_TAG, "Touch pad filter deleted");
        ret = ESP_ERR_INVALID_STATE;
    }
    xSemaphoreGive(rtc_touch_mux);
    return ret;
}

esp_err_t touch_pad_filter_delete(void)
{
    RTC_MODULE_CHECK(s_touch_pad_filter != NULL, "Touch pad filter not initialized", ESP_ERR_INVALID_STATE);
    RTC_MODULE_CHECK(rtc_touch_mux != NULL, "Touch pad not initialized", ESP_ERR_INVALID_STATE);
    xSemaphoreTake(rtc_touch_mux, portMAX_DELAY);
    if (s_touch_pad_filter != NULL) {
        if (s_touch_pad_filter->timer != NULL) {
            xTimerStop(s_touch_pad_filter->timer, portMAX_DELAY);
            xTimerDelete(s_touch_pad_filter->timer, portMAX_DELAY);
            s_touch_pad_filter->timer = NULL;
        }
        free(s_touch_pad_filter);
        s_touch_pad_filter = NULL;
    }
    xSemaphoreGive(rtc_touch_mux);
    return ESP_OK;
}

esp_err_t touch_pad_get_wakeup_status(touch_pad_t *pad_num)
{
    uint32_t touch_mask = SENS.sar_touch_ctrl2.touch_meas_en;
    if(touch_mask == 0) {
        return ESP_FAIL;
    }
    *pad_num = touch_pad_num_wrap((touch_pad_t)(__builtin_ffs(touch_mask) - 1));
    return ESP_OK;
}
#endif
/*---------------------------------------------------------------
                    ADC Common
---------------------------------------------------------------*/
#if CONFIG_IDF_TARGET_ESP32S2BETA
#define SENS_FORCE_XPD_AMP_FSM 0 // Use FSM to control power down
#define SENS_FORCE_XPD_AMP_PD  2 // Force power down
#define SENS_FORCE_XPD_AMP_PU  3 // Force power up

#define SENS_SAR1_ATTEN_VAL_MASK   0x3
#define SENS_SAR2_ATTEN_VAL_MASK   0x3

#define SENS_FORCE_XPD_SAR_SW_M (BIT(1))
#define SENS_FORCE_XPD_SAR_FSM 0 // Use FSM to control power down
#define SENS_FORCE_XPD_SAR_PD  2 // Force power down
#define SENS_FORCE_XPD_SAR_PU  3 // Force power up
#endif

static esp_err_t adc_set_fsm_time(int rst_wait, int start_wait, int standby_wait, int sample_cycle)
{
    portENTER_CRITICAL(&rtc_spinlock);
#if CONFIG_IDF_TARGET_ESP32
    // Internal FSM reset wait time
    if (rst_wait >= 0) {
        SYSCON.saradc_fsm.rstb_wait = rst_wait;
    }
    // Internal FSM start wait time
    if (start_wait >= 0) {
        SYSCON.saradc_fsm.start_wait = start_wait;
    }
    // Internal FSM standby wait time
    if (standby_wait >= 0) {
        SYSCON.saradc_fsm.standby_wait = standby_wait;
    }
#elif CONFIG_IDF_TARGET_ESP32S2BETA
    // Internal FSM reset wait time
    if (rst_wait >= 0) {
        SYSCON.saradc_fsm_wait.rstb_wait = rst_wait;
    }
    // Internal FSM start wait time
    if (start_wait >= 0) {
        SYSCON.saradc_fsm_wait.xpd_wait = start_wait;
    }
    // Internal FSM standby wait time
    if (standby_wait >= 0) {
        SYSCON.saradc_fsm_wait.standby_wait = standby_wait;
    }
#endif
    // Internal FSM standby sample cycle
    if (sample_cycle >= 0) {
        SYSCON.saradc_fsm.sample_cycle = sample_cycle;
    }
    portEXIT_CRITICAL(&rtc_spinlock);
    return ESP_OK;
}

static esp_err_t adc_set_data_format(adc_i2s_encode_t mode)
{
    portENTER_CRITICAL(&rtc_spinlock);
    //data format:
    //0: ADC_ENCODE_12BIT  [15:12]-channel [11:0]-12 bits ADC data
    //1: ADC_ENCODE_11BIT  [15]-1 [14:11]-channel [10:0]-11 bits ADC data, the resolution should not be larger than 11 bits in this case.
    SYSCON.saradc_ctrl.data_sar_sel = mode;
    portEXIT_CRITICAL(&rtc_spinlock);
    return ESP_OK;
}

static esp_err_t adc_set_measure_limit(uint8_t meas_num, bool lim_en)
{
    portENTER_CRITICAL(&rtc_spinlock);
    // Set max measure number
    SYSCON.saradc_ctrl2.max_meas_num = meas_num;
    // Enable max measure number limit
    SYSCON.saradc_ctrl2.meas_num_limit = lim_en;
    portEXIT_CRITICAL(&rtc_spinlock);
    return ESP_OK;
}

static esp_err_t adc_set_work_mode(adc_unit_t adc_unit)
{
    portENTER_CRITICAL(&rtc_spinlock);
    if (adc_unit == ADC_UNIT_1) {
        // saradc mode sel : 0--single saradc;  1--double saradc;  2--alternative saradc
        SYSCON.saradc_ctrl.work_mode = 0;
        //ENABLE ADC  0: ADC1  1: ADC2, only work for single SAR mode
        SYSCON.saradc_ctrl.sar_sel = 0;
    } else if (adc_unit == ADC_UNIT_2) {
        // saradc mode sel : 0--single saradc;  1--double saradc;  2--alternative saradc
        SYSCON.saradc_ctrl.work_mode = 0;
        //ENABLE ADC1  0: SAR1  1: SAR2  only work for single SAR mode
        SYSCON.saradc_ctrl.sar_sel = 1;
    } else if (adc_unit == ADC_UNIT_BOTH) {
        // saradc mode sel : 0--single saradc;  1--double saradc;  2--alternative saradc
        SYSCON.saradc_ctrl.work_mode = 1;
    } else if (adc_unit == ADC_UNIT_ALTER) {
        // saradc mode sel : 0--single saradc;  1--double saradc;  2--alternative saradc
        SYSCON.saradc_ctrl.work_mode = 2;
    }
    portEXIT_CRITICAL(&rtc_spinlock);
    return ESP_OK;
}

static esp_err_t adc_set_atten(adc_unit_t adc_unit, adc_channel_t channel, adc_atten_t atten)
{
    ADC_CHECK_UNIT(adc_unit);
    if (adc_unit & ADC_UNIT_1) {
        RTC_MODULE_CHECK((adc1_channel_t)channel < ADC1_CHANNEL_MAX, "ADC Channel Err", ESP_ERR_INVALID_ARG);
    }
    RTC_MODULE_CHECK(atten < ADC_ATTEN_MAX, "ADC Atten Err", ESP_ERR_INVALID_ARG);

    portENTER_CRITICAL(&rtc_spinlock);
    if (adc_unit & ADC_UNIT_1) {
        //SAR1_atten
        SET_PERI_REG_BITS(SENS_SAR_ATTEN1_REG, SENS_SAR1_ATTEN_VAL_MASK, atten, (channel * 2));
    }
    if (adc_unit & ADC_UNIT_2) {
        //SAR2_atten
        SET_PERI_REG_BITS(SENS_SAR_ATTEN2_REG, SENS_SAR2_ATTEN_VAL_MASK, atten, (channel * 2));
    }
    portEXIT_CRITICAL(&rtc_spinlock);
    return ESP_OK;
}

void adc_power_always_on(void)
{
    portENTER_CRITICAL(&rtc_spinlock);
#if CONFIG_IDF_TARGET_ESP32
    SENS.sar_meas_wait2.force_xpd_sar = SENS_FORCE_XPD_SAR_PU;
#elif CONFIG_IDF_TARGET_ESP32S2BETA
    SENS.sar_power_xpd_sar.force_xpd_sar = SENS_FORCE_XPD_SAR_PU;
#endif
    portEXIT_CRITICAL(&rtc_spinlock);
}

void adc_power_on(void)
{
    portENTER_CRITICAL(&rtc_spinlock);
#if CONFIG_IDF_TARGET_ESP32
    //The power FSM controlled mode saves more power, while the ADC noise may get increased.
#ifndef CONFIG_ADC_FORCE_XPD_FSM
    //Set the power always on to increase precision.
    SENS.sar_meas_wait2.force_xpd_sar = SENS_FORCE_XPD_SAR_PU;
#else
    //Use the FSM to turn off the power while not used to save power.
    if (SENS.sar_meas_wait2.force_xpd_sar & SENS_FORCE_XPD_SAR_SW_M) {
        SENS.sar_meas_wait2.force_xpd_sar = SENS_FORCE_XPD_SAR_PU;
    } else {
        SENS.sar_meas_wait2.force_xpd_sar = SENS_FORCE_XPD_SAR_FSM;
    }
#endif
#elif CONFIG_IDF_TARGET_ESP32S2BETA
    //The power FSM controlled mode saves more power, while the ADC noise may get increased.
#ifndef CONFIG_ADC_FORCE_XPD_FSM
    //Set the power always on to increase precision.
    SENS.sar_power_xpd_sar.force_xpd_sar = SENS_FORCE_XPD_SAR_PU;
#else    
    //Use the FSM to turn off the power while not used to save power.
    if (SENS.sar_power_xpd_sar.force_xpd_sar & SENS_FORCE_XPD_SAR_SW_M) {
        SENS.sar_power_xpd_sar.force_xpd_sar = SENS_FORCE_XPD_SAR_PU;
    } else {
        SENS.sar_power_xpd_sar.force_xpd_sar = SENS_FORCE_XPD_SAR_FSM;
    }
#endif
#endif
    portEXIT_CRITICAL(&rtc_spinlock);
}

void adc_power_off(void)
{
    portENTER_CRITICAL(&rtc_spinlock);
#if CONFIG_IDF_TARGET_ESP32
    //Bit1  0:Fsm  1: SW mode
    //Bit0  0:SW mode power down  1: SW mode power on
    SENS.sar_meas_wait2.force_xpd_sar = SENS_FORCE_XPD_SAR_PD;
#elif CONFIG_IDF_TARGET_ESP32S2BETA
    SENS.sar_power_xpd_sar.force_xpd_sar = SENS_FORCE_XPD_SAR_PD;
#endif

    portEXIT_CRITICAL(&rtc_spinlock);
}

esp_err_t adc_set_clk_div(uint8_t clk_div)
{
    portENTER_CRITICAL(&rtc_spinlock);
    // ADC clock devided from APB clk, 80 / 2 = 40Mhz,
    SYSCON.saradc_ctrl.sar_clk_div = clk_div;
    portEXIT_CRITICAL(&rtc_spinlock);
    return ESP_OK;
}

esp_err_t adc_set_i2s_data_source(adc_i2s_source_t src)
{
    RTC_MODULE_CHECK(src < ADC_I2S_DATA_SRC_MAX, "ADC i2s data source error", ESP_ERR_INVALID_ARG);
    portENTER_CRITICAL(&rtc_spinlock);
    // 1: I2S input data is from SAR ADC (for DMA)  0: I2S input data is from GPIO matrix
    SYSCON.saradc_ctrl.data_to_i2s = src;
    portEXIT_CRITICAL(&rtc_spinlock);
    return ESP_OK;
}

esp_err_t adc_gpio_init(adc_unit_t adc_unit, adc_channel_t channel)
{
    ADC_CHECK_UNIT(adc_unit);
    gpio_num_t gpio_num = 0;
    if (adc_unit & ADC_UNIT_1) {
        RTC_MODULE_CHECK((adc1_channel_t) channel < ADC1_CHANNEL_MAX, "ADC1 channel error", ESP_ERR_INVALID_ARG);
        ADC1_CHECK_FUNCTION_RET(adc1_pad_get_io_num((adc1_channel_t) channel, &gpio_num));
        ADC1_CHECK_FUNCTION_RET(rtc_gpio_init(gpio_num));
        ADC1_CHECK_FUNCTION_RET(rtc_gpio_output_disable(gpio_num));
        ADC1_CHECK_FUNCTION_RET(rtc_gpio_input_disable(gpio_num));
        ADC1_CHECK_FUNCTION_RET(gpio_set_pull_mode(gpio_num, GPIO_FLOATING));
    }
    return ESP_OK;
}

esp_err_t adc_set_data_inv(adc_unit_t adc_unit, bool inv_en)
{
    portENTER_CRITICAL(&rtc_spinlock);
#if CONFIG_IDF_TARGET_ESP32
    if (adc_unit & ADC_UNIT_1) {
        // Enable ADC data invert
        SENS.sar_read_ctrl.sar1_data_inv = inv_en;
    }
    if (adc_unit & ADC_UNIT_2) {
        // Enable ADC data invert
        SENS.sar_read_ctrl2.sar2_data_inv = inv_en;
    }
#elif CONFIG_IDF_TARGET_ESP32S2BETA
    if (adc_unit & ADC_UNIT_1) {
        // Enable ADC data invert
        SENS.sar_reader1_ctrl.sar1_data_inv = inv_en;
    }
    if (adc_unit & ADC_UNIT_2) {
        // Enable ADC data invert
        SENS.sar_reader2_ctrl.sar2_data_inv = inv_en;
    }
#endif
    portEXIT_CRITICAL(&rtc_spinlock);
    return ESP_OK;
}

esp_err_t adc_set_data_width(adc_unit_t adc_unit, adc_bits_width_t bits)
{
    ADC_CHECK_UNIT(adc_unit);
    RTC_MODULE_CHECK(bits < ADC_WIDTH_MAX, "ADC bit width error", ESP_ERR_INVALID_ARG);
    portENTER_CRITICAL(&rtc_spinlock);
#if CONFIG_IDF_TARGET_ESP32
    if (adc_unit & ADC_UNIT_1) {
        SENS.sar_start_force.sar1_bit_width = bits;
        SENS.sar_read_ctrl.sar1_sample_bit = bits;
    }
    if (adc_unit & ADC_UNIT_2) {
        SENS.sar_start_force.sar2_bit_width = bits;
        SENS.sar_read_ctrl2.sar2_sample_bit = bits;
    }
#elif CONFIG_IDF_TARGET_ESP32S2BETA
    if (adc_unit & ADC_UNIT_1) {
        SENS.sar_meas1_ctrl1.sar1_bit_width = bits;
        SENS.sar_reader1_ctrl.sar1_sample_bit = bits;
    }
    if (adc_unit & ADC_UNIT_2) {
        SENS.sar_meas2_ctrl1.sar2_bit_width = bits;
        SENS.sar_reader2_ctrl.sar2_sample_bit = bits;
    }
#endif
    portEXIT_CRITICAL(&rtc_spinlock);
    return ESP_OK;
}

// this function should be called in the critical section
static void adc_set_controller(adc_unit_t unit, adc_controller_t ctrl )
{
#if CONFIG_IDF_TARGET_ESP32
    if ( unit == ADC_UNIT_1 ) {
        switch( ctrl ) {
            case ADC_CTRL_RTC:
                SENS.sar_read_ctrl.sar1_dig_force = false;      //RTC controller controls the ADC, not digital controller
                SENS.sar_meas_start1.meas1_start_force = true;  //RTC controller controls the ADC,not ulp coprocessor
                SENS.sar_meas_start1.sar1_en_pad_force = true;  //RTC controller controls the data port, not ulp coprocessor
                SENS.sar_touch_ctrl1.xpd_hall_force = true;     // RTC controller controls the hall sensor power,not ulp coprocessor
                SENS.sar_touch_ctrl1.hall_phase_force = true;   // RTC controller controls the hall sensor phase,not ulp coprocessor
                break;
            case ADC_CTRL_ULP:
                SENS.sar_read_ctrl.sar1_dig_force = false;
                SENS.sar_meas_start1.meas1_start_force = false;
                SENS.sar_meas_start1.sar1_en_pad_force = false;
                SENS.sar_touch_ctrl1.xpd_hall_force = false;
                SENS.sar_touch_ctrl1.hall_phase_force = false;
                break;
            case ADC_CTRL_DIG:
                SENS.sar_read_ctrl.sar1_dig_force = true;
                SENS.sar_meas_start1.meas1_start_force = true;
                SENS.sar_meas_start1.sar1_en_pad_force = true;
                SENS.sar_touch_ctrl1.xpd_hall_force = true;
                SENS.sar_touch_ctrl1.hall_phase_force = true;
                break;
            default:
                ESP_LOGE(TAG, "adc1 selects invalid controller");
                break;
        }
    } else if ( unit == ADC_UNIT_2) {
        switch( ctrl ) {
            case ADC_CTRL_RTC:
                SENS.sar_meas_start2.meas2_start_force = true;  //RTC controller controls the ADC,not ulp coprocessor
                SENS.sar_meas_start2.sar2_en_pad_force = true;  //RTC controller controls the data port, not ulp coprocessor
                SENS.sar_read_ctrl2.sar2_dig_force = false;     //RTC controller controls the ADC, not digital controller
                SENS.sar_read_ctrl2.sar2_pwdet_force = false;   //RTC controller controls the ADC, not PWDET
                SYSCON.saradc_ctrl.sar2_mux = true;             //RTC controller controls the ADC, not PWDET
                break;
            case ADC_CTRL_ULP:
                SENS.sar_meas_start2.meas2_start_force = false;
                SENS.sar_meas_start2.sar2_en_pad_force = false;
                SENS.sar_read_ctrl2.sar2_dig_force = false;
                SENS.sar_read_ctrl2.sar2_pwdet_force = false;
                SYSCON.saradc_ctrl.sar2_mux = true;
                break;
            case ADC_CTRL_DIG:
                SENS.sar_meas_start2.meas2_start_force = true;
                SENS.sar_meas_start2.sar2_en_pad_force = true;
                SENS.sar_read_ctrl2.sar2_dig_force = true;
                SENS.sar_read_ctrl2.sar2_pwdet_force = false;
                SYSCON.saradc_ctrl.sar2_mux = true;
                break;
            case ADC2_CTRL_PWDET:
                //currently only used by Wi-Fi
                SENS.sar_meas_start2.meas2_start_force = true;
                SENS.sar_meas_start2.sar2_en_pad_force = true;
                SENS.sar_read_ctrl2.sar2_dig_force = false;
                SENS.sar_read_ctrl2.sar2_pwdet_force = true;
                SYSCON.saradc_ctrl.sar2_mux = false;
                break;
            default:
                ESP_LOGE(TAG, "adc2 selects invalid controller");
                break;            
        }
    } else {
      ESP_LOGE(TAG, "invalid adc unit");
      assert(0);
    }
#elif CONFIG_IDF_TARGET_ESP32S2BETA
    if ( unit == ADC_UNIT_1 ) {
        switch( ctrl ) {
            case ADC_CTRL_RTC:
                SENS.sar_meas1_mux.sar1_dig_force = false;      //RTC controller controls the ADC, not digital controller
                SENS.sar_meas1_ctrl2.meas1_start_force = true;  //RTC controller controls the ADC,not ulp coprocessor
                SENS.sar_meas1_ctrl2.sar1_en_pad_force = true;  //RTC controller controls the data port, not ulp coprocessor
                SENS.sar_hall_ctrl.xpd_hall_force = true;     // RTC controller controls the hall sensor power,not ulp coprocessor
                SENS.sar_hall_ctrl.hall_phase_force = true;   // RTC controller controls the hall sensor phase,not ulp coprocessor
                break;
            case ADC_CTRL_ULP:
                SENS.sar_meas1_mux.sar1_dig_force = false;
                SENS.sar_meas1_ctrl2.meas1_start_force = false;
                SENS.sar_meas1_ctrl2.sar1_en_pad_force = false;
                SENS.sar_hall_ctrl.xpd_hall_force = false;
                SENS.sar_hall_ctrl.hall_phase_force = false;
                break;
            case ADC_CTRL_DIG:
                SENS.sar_meas1_mux.sar1_dig_force = true;
                SENS.sar_meas1_ctrl2.meas1_start_force = true;
                SENS.sar_meas1_ctrl2.sar1_en_pad_force = true;
                SENS.sar_hall_ctrl.xpd_hall_force = true;
                SENS.sar_hall_ctrl.hall_phase_force = true;
                break;
            default:
                ESP_LOGE(TAG, "adc1 selects invalid controller");
                break;            
        }
    } else if ( unit == ADC_UNIT_2) {
        switch( ctrl ) {
            case ADC_CTRL_RTC:
                SENS.sar_meas2_ctrl2.meas2_start_force = true;  //RTC controller controls the ADC,not ulp coprocessor 
                SENS.sar_meas2_ctrl2.sar2_en_pad_force = true;  //RTC controller controls the data port, not ulp coprocessor
                break;
            case ADC_CTRL_ULP:
                SENS.sar_meas2_ctrl2.meas2_start_force = false;
                SENS.sar_meas2_ctrl2.sar2_en_pad_force = false;
                break;
            case ADC_CTRL_DIG:
                SENS.sar_meas2_ctrl2.meas2_start_force = true;
                SENS.sar_meas2_ctrl2.sar2_en_pad_force = true;
                break;
            case ADC2_CTRL_PWDET:
                //currently only used by Wi-Fi
                SENS.sar_meas2_ctrl2.meas2_start_force = true;
                SENS.sar_meas2_ctrl2.sar2_en_pad_force = true;
                break;
            default:
                ESP_LOGE(TAG, "adc2 selects invalid controller");
                break;            
        }
    } else {
      ESP_LOGE(TAG, "invalid adc unit");
      assert(0);
    }
#endif
}

// this function should be called in the critical section
static int adc_convert( adc_unit_t unit, int channel)
{
    uint16_t adc_value = 0;
#if CONFIG_IDF_TARGET_ESP32
    if ( unit == ADC_UNIT_1 ) {
        SENS.sar_meas_start1.sar1_en_pad = (1 << channel); //only one channel is selected.
        while (SENS.sar_slave_addr1.meas_status != 0);
        SENS.sar_meas_start1.meas1_start_sar = 0;
        SENS.sar_meas_start1.meas1_start_sar = 1;
        while (SENS.sar_meas_start1.meas1_done_sar == 0);
        adc_value = SENS.sar_meas_start1.meas1_data_sar;
    } else if ( unit == ADC_UNIT_2 ) {
        SENS.sar_meas_start2.sar2_en_pad = (1 << channel); //only one channel is selected.

        SENS.sar_meas_start2.meas2_start_sar = 0; //start force 0
        SENS.sar_meas_start2.meas2_start_sar = 1; //start force 1
        while (SENS.sar_meas_start2.meas2_done_sar == 0) {}; //read done
        adc_value = SENS.sar_meas_start2.meas2_data_sar;
    } else {
        ESP_LOGE(TAG, "invalid adc unit");
        return ESP_ERR_INVALID_ARG;
    }
#elif CONFIG_IDF_TARGET_ESP32S2BETA
     if ( unit == ADC_UNIT_1 ) {
        SENS.sar_meas1_ctrl2.sar1_en_pad = (1 << channel); //only one channel is selected.
        while (SENS.sar_slave_addr1.meas_status != 0);
        SENS.sar_meas1_ctrl2.meas1_start_sar = 0;
        SENS.sar_meas1_ctrl2.meas1_start_sar = 1;
        while (SENS.sar_meas1_ctrl2.meas1_done_sar == 0);
        adc_value = SENS.sar_meas1_ctrl2.meas1_data_sar;
    } else if ( unit == ADC_UNIT_2 ) {
        SENS.sar_meas2_ctrl2.sar2_en_pad = (1 << channel); //only one channel is selected.    
        
        SENS.sar_meas2_ctrl2.meas2_start_sar = 0; //start force 0
        SENS.sar_meas2_ctrl2.meas2_start_sar = 1; //start force 1
        while (SENS.sar_meas2_ctrl2.meas2_done_sar == 0) {}; //read done
        adc_value = SENS.sar_meas2_ctrl2.meas2_data_sar;    
    } else {
        ESP_LOGE(TAG, "invalid adc unit");
        return ESP_ERR_INVALID_ARG;
    }
#endif
    return adc_value;
}

/*-------------------------------------------------------------------------------------
 *                      ADC I2S
 *------------------------------------------------------------------------------------*/
static esp_err_t adc_set_i2s_data_len(adc_unit_t adc_unit, int patt_len)
{
    ADC_CHECK_UNIT(adc_unit);
    RTC_MODULE_CHECK((patt_len < ADC_PATT_LEN_MAX) && (patt_len > 0), "ADC pattern length error", ESP_ERR_INVALID_ARG);
    portENTER_CRITICAL(&rtc_spinlock);
    if(adc_unit & ADC_UNIT_1) {
        SYSCON.saradc_ctrl.sar1_patt_len = patt_len - 1;
    }
    if(adc_unit & ADC_UNIT_2) {
        SYSCON.saradc_ctrl.sar2_patt_len = patt_len - 1;
    }
    portEXIT_CRITICAL(&rtc_spinlock);
    return ESP_OK;
}

static esp_err_t adc_set_i2s_data_pattern(adc_unit_t adc_unit, int seq_num, adc_channel_t channel, adc_bits_width_t bits, adc_atten_t atten)
{
    ADC_CHECK_UNIT(adc_unit);
    if (adc_unit & ADC_UNIT_1) {
        RTC_MODULE_CHECK((adc1_channel_t) channel < ADC1_CHANNEL_MAX, "ADC1 channel error", ESP_ERR_INVALID_ARG);
    }
    RTC_MODULE_CHECK(bits < ADC_WIDTH_MAX, "ADC bit width error", ESP_ERR_INVALID_ARG);
    RTC_MODULE_CHECK(atten < ADC_ATTEN_MAX, "ADC Atten Err", ESP_ERR_INVALID_ARG);

    portENTER_CRITICAL(&rtc_spinlock);
    //Configure pattern table, each 8 bit defines one channel
    //[7:4]-channel [3:2]-bit width [1:0]- attenuation
    //BIT WIDTH: 3: 12BIT  2: 11BIT  1: 10BIT  0: 9BIT
    //ATTEN: 3: ATTEN = 11dB 2: 6dB 1: 2.5dB 0: 0dB
    uint8_t val = (channel << 4) | (bits << 2) | (atten << 0);
    if (adc_unit & ADC_UNIT_1) {
        SYSCON.saradc_sar1_patt_tab[seq_num / 4] &= (~(0xff << ((3 - (seq_num % 4)) * 8)));
        SYSCON.saradc_sar1_patt_tab[seq_num / 4] |= (val << ((3 - (seq_num % 4)) * 8));
    }
    if (adc_unit & ADC_UNIT_2) {
        SYSCON.saradc_sar2_patt_tab[seq_num / 4] &= (~(0xff << ((3 - (seq_num % 4)) * 8)));
        SYSCON.saradc_sar2_patt_tab[seq_num / 4] |= (val << ((3 - (seq_num % 4)) * 8));
    }
    portEXIT_CRITICAL(&rtc_spinlock);
    return ESP_OK;
}

esp_err_t adc_i2s_mode_init(adc_unit_t adc_unit, adc_channel_t channel)
{
    ADC_CHECK_UNIT(adc_unit);
    if (adc_unit & ADC_UNIT_1) {
        RTC_MODULE_CHECK((adc1_channel_t) channel < ADC1_CHANNEL_MAX, "ADC1 channel error", ESP_ERR_INVALID_ARG);
    }

    uint8_t table_len = 1;
    //POWER ON SAR
    adc_power_always_on();
    adc_gpio_init(adc_unit, channel);
    adc_set_i2s_data_len(adc_unit, table_len);
    adc_set_i2s_data_pattern(adc_unit, 0, channel, ADC_WIDTH_BIT_12, ADC_ATTEN_DB_11);
    portENTER_CRITICAL(&rtc_spinlock);
    if (adc_unit & ADC_UNIT_1) {
        adc_set_controller( ADC_UNIT_1, ADC_CTRL_DIG );
    }
    if (adc_unit & ADC_UNIT_2) {
        adc_set_controller( ADC_UNIT_2, ADC_CTRL_DIG );
    }
    portEXIT_CRITICAL(&rtc_spinlock);
    adc_set_i2s_data_source(ADC_I2S_DATA_SRC_ADC);
    adc_set_clk_div(SAR_ADC_CLK_DIV_DEFUALT);
    // Set internal FSM wait time.
    adc_set_fsm_time(ADC_FSM_RSTB_WAIT_DEFAULT, ADC_FSM_START_WAIT_DEFAULT, ADC_FSM_STANDBY_WAIT_DEFAULT,
            ADC_FSM_TIME_KEEP);
    adc_set_work_mode(adc_unit);
    adc_set_data_format(ADC_ENCODE_12BIT);
    adc_set_measure_limit(ADC_MAX_MEAS_NUM_DEFAULT, ADC_MEAS_NUM_LIM_DEFAULT);
    //Invert The Level, Invert SAR ADC1 data
    adc_set_data_inv(adc_unit, true);
    return ESP_OK;
 }

/*-------------------------------------------------------------------------------------
 *                      ADC1
 *------------------------------------------------------------------------------------*/
esp_err_t adc1_pad_get_io_num(adc1_channel_t channel, gpio_num_t *gpio_num)
{
    RTC_MODULE_CHECK(channel < ADC1_CHANNEL_MAX, "ADC1 Channel Err", ESP_ERR_INVALID_ARG);

    switch (channel) {
    case ADC1_CHANNEL_0:
        *gpio_num = ADC1_CHANNEL_0_GPIO_NUM;
        break;
    case ADC1_CHANNEL_1:
        *gpio_num = ADC1_CHANNEL_1_GPIO_NUM;
        break;
    case ADC1_CHANNEL_2:
        *gpio_num = ADC1_CHANNEL_2_GPIO_NUM;
        break;
    case ADC1_CHANNEL_3:
        *gpio_num = ADC1_CHANNEL_3_GPIO_NUM;
        break;
    case ADC1_CHANNEL_4:
        *gpio_num = ADC1_CHANNEL_4_GPIO_NUM;
        break;
    case ADC1_CHANNEL_5:
        *gpio_num = ADC1_CHANNEL_5_GPIO_NUM;
        break;
    case ADC1_CHANNEL_6:
        *gpio_num = ADC1_CHANNEL_6_GPIO_NUM;
        break;
    case ADC1_CHANNEL_7:
        *gpio_num = ADC1_CHANNEL_7_GPIO_NUM;
        break;
    default:
        return ESP_ERR_INVALID_ARG;
    }

    return ESP_OK;
}

esp_err_t adc1_config_channel_atten(adc1_channel_t channel, adc_atten_t atten)
{
    RTC_MODULE_CHECK(channel < ADC1_CHANNEL_MAX, "ADC Channel Err", ESP_ERR_INVALID_ARG);
    RTC_MODULE_CHECK(atten < ADC_ATTEN_MAX, "ADC Atten Err", ESP_ERR_INVALID_ARG);
    adc_gpio_init(ADC_UNIT_1, channel);
    adc_set_atten(ADC_UNIT_1, channel, atten);
    return ESP_OK;
}

esp_err_t adc1_config_width(adc_bits_width_t width_bit)
{
    RTC_MODULE_CHECK(width_bit < ADC_WIDTH_MAX, "ADC bit width error", ESP_ERR_INVALID_ARG);
    adc_set_data_width(ADC_UNIT_1, width_bit);
    adc_set_data_inv(ADC_UNIT_1, true);
    return ESP_OK;
}

static inline void adc1_fsm_disable(void)
{
#if CONFIG_IDF_TARGET_ESP32
    //channel is set in the  convert function
    SENS.sar_meas_wait2.force_xpd_amp = SENS_FORCE_XPD_AMP_PD;
    //disable FSM, it's only used by the LNA.
    SENS.sar_meas_ctrl.amp_rst_fb_fsm = 0;
    SENS.sar_meas_ctrl.amp_short_ref_fsm = 0;
    SENS.sar_meas_ctrl.amp_short_ref_gnd_fsm = 0;
    SENS.sar_meas_wait1.sar_amp_wait1 = 1;
    SENS.sar_meas_wait1.sar_amp_wait2 = 1;
    SENS.sar_meas_wait2.sar_amp_wait3 = 1;    
#elif CONFIG_IDF_TARGET_ESP32S2BETA
    //channel is set in the  convert function
    SENS.sar_meas1_ctrl1.force_xpd_amp = SENS_FORCE_XPD_AMP_PD;
    //disable FSM, it's only used by the LNA.
    SENS.sar_amp_ctrl3.amp_rst_fb_fsm = 0;
    SENS.sar_amp_ctrl3.amp_short_ref_fsm = 0;
    SENS.sar_amp_ctrl3.amp_short_ref_gnd_fsm = 0;
    SENS.sar_amp_ctrl1.sar_amp_wait1 = 1;
    SENS.sar_amp_ctrl1.sar_amp_wait2 = 1;
    SENS.sar_amp_ctrl2.sar_amp_wait3 = 1;
#endif
}

esp_err_t adc1_i2s_mode_acquire(void)
{
    //lazy initialization
    //for i2s, block until acquire the lock
    _lock_acquire( &adc1_i2s_lock );
    ESP_LOGD( RTC_MODULE_TAG, "i2s mode takes adc1 lock." );
    portENTER_CRITICAL(&rtc_spinlock);
#if CONFIG_IDF_TARGET_ESP32
    SENS.sar_meas_wait2.force_xpd_sar = SENS_FORCE_XPD_SAR_PU;
    //switch SARADC into DIG channel
    SENS.sar_read_ctrl.sar1_dig_force = 1;
#elif CONFIG_IDF_TARGET_ESP32S2BETA
    SENS.sar_power_xpd_sar.force_xpd_sar = SENS_FORCE_XPD_SAR_PU;
    //switch SARADC into DIG channel
    SENS.sar_meas1_mux.sar1_dig_force = 1;
#endif
    portEXIT_CRITICAL(&rtc_spinlock);
    return ESP_OK;
}

esp_err_t adc1_adc_mode_acquire(void)
{
    //lazy initialization
    //for adc1, block until acquire the lock
    _lock_acquire( &adc1_i2s_lock );
    ESP_LOGD( RTC_MODULE_TAG, "adc mode takes adc1 lock." );
    portENTER_CRITICAL(&rtc_spinlock);
    // for now the WiFi would use ADC2 and set xpd_sar force on.
    // so we can not reset xpd_sar to fsm mode directly.
    // We should handle this after the synchronization mechanism is established.

    //switch SARADC into RTC channel
#if CONFIG_IDF_TARGET_ESP32
    SENS.sar_read_ctrl.sar1_dig_force = 0;
#elif CONFIG_IDF_TARGET_ESP32S2BETA
    SENS.sar_meas1_mux.sar1_dig_force = 0;
#endif
    portEXIT_CRITICAL(&rtc_spinlock);
    return ESP_OK;
}

esp_err_t adc1_lock_release(void)
{
    RTC_MODULE_CHECK((uint32_t*)adc1_i2s_lock != NULL, "adc1 lock release called before acquire", ESP_ERR_INVALID_STATE );
    // for now the WiFi would use ADC2 and set xpd_sar force on.
    // so we can not reset xpd_sar to fsm mode directly.
    // We should handle this after the synchronization mechanism is established.

    _lock_release( &adc1_i2s_lock );
    return ESP_OK;
}

int adc1_get_raw(adc1_channel_t channel)
{
    uint16_t adc_value;
    RTC_MODULE_CHECK(channel < ADC1_CHANNEL_MAX, "ADC Channel Err", ESP_ERR_INVALID_ARG);
    adc1_adc_mode_acquire();
    adc_power_on();

    portENTER_CRITICAL(&rtc_spinlock);
    //disable other peripherals
    adc1_hall_enable(false);
    adc1_fsm_disable(); //currently the LNA is not open, close it by default
    //set controller
    adc_set_controller( ADC_UNIT_1, ADC_CTRL_RTC );
    //start conversion
    adc_value = adc_convert( ADC_UNIT_1, channel );
    portEXIT_CRITICAL(&rtc_spinlock);
    adc1_lock_release();
    return adc_value;
}

void adc1_ulp_enable(void)
{
    adc_power_on();

    portENTER_CRITICAL(&rtc_spinlock);
    adc_set_controller( ADC_UNIT_1, ADC_CTRL_ULP );
    // since most users do not need LNA and HALL with uLP, we disable them here
    // open them in the uLP if needed.
    adc1_fsm_disable();
    adc1_hall_enable(false);
    portEXIT_CRITICAL(&rtc_spinlock);
}

/*---------------------------------------------------------------
                    ADC2
---------------------------------------------------------------*/
esp_err_t adc2_pad_get_io_num(adc2_channel_t channel, gpio_num_t *gpio_num)
{
    RTC_MODULE_CHECK(channel < ADC2_CHANNEL_MAX, "ADC2 Channel Err", ESP_ERR_INVALID_ARG);

    switch (channel) {
    case ADC2_CHANNEL_0:
        *gpio_num = ADC2_CHANNEL_0_GPIO_NUM;
        break;
    case ADC2_CHANNEL_1:
        *gpio_num = ADC2_CHANNEL_1_GPIO_NUM;
        break;
    case ADC2_CHANNEL_2:
        *gpio_num = ADC2_CHANNEL_2_GPIO_NUM;
        break;
    case ADC2_CHANNEL_3:
        *gpio_num = ADC2_CHANNEL_3_GPIO_NUM;
        break;
    case ADC2_CHANNEL_4:
        *gpio_num = ADC2_CHANNEL_4_GPIO_NUM;
        break;
    case ADC2_CHANNEL_5:
        *gpio_num = ADC2_CHANNEL_5_GPIO_NUM;
        break;
    case ADC2_CHANNEL_6:
        *gpio_num = ADC2_CHANNEL_6_GPIO_NUM;
        break;
    case ADC2_CHANNEL_7:
        *gpio_num = ADC2_CHANNEL_7_GPIO_NUM;
        break;
    case ADC2_CHANNEL_8:
        *gpio_num = ADC2_CHANNEL_8_GPIO_NUM;
        break;
    case ADC2_CHANNEL_9:
        *gpio_num = ADC2_CHANNEL_9_GPIO_NUM;
        break;
    default:
        return ESP_ERR_INVALID_ARG;
    }

    return ESP_OK;
}

esp_err_t adc2_wifi_acquire(void)
{
    //lazy initialization
    //for wifi, block until acquire the lock
    _lock_acquire( &adc2_wifi_lock );
    ESP_LOGD( RTC_MODULE_TAG, "Wi-Fi takes adc2 lock." );
    return ESP_OK;
}

esp_err_t adc2_wifi_release(void)
{
    RTC_MODULE_CHECK((uint32_t*)adc2_wifi_lock != NULL, "wifi release called before acquire", ESP_ERR_INVALID_STATE );

    _lock_release( &adc2_wifi_lock );
    ESP_LOGD( RTC_MODULE_TAG, "Wi-Fi returns adc2 lock." );
    return ESP_OK;
}

static esp_err_t adc2_pad_init(adc2_channel_t channel)
{
    gpio_num_t gpio_num = 0;
    ADC2_CHECK_FUNCTION_RET(adc2_pad_get_io_num(channel, &gpio_num));
    ADC2_CHECK_FUNCTION_RET(rtc_gpio_init(gpio_num));
    ADC2_CHECK_FUNCTION_RET(rtc_gpio_output_disable(gpio_num));
    ADC2_CHECK_FUNCTION_RET(rtc_gpio_input_disable(gpio_num));
    ADC2_CHECK_FUNCTION_RET(gpio_set_pull_mode(gpio_num, GPIO_FLOATING));
    return ESP_OK;
}

esp_err_t adc2_config_channel_atten(adc2_channel_t channel, adc_atten_t atten)
{
    RTC_MODULE_CHECK(channel < ADC2_CHANNEL_MAX, "ADC2 Channel Err", ESP_ERR_INVALID_ARG);
    RTC_MODULE_CHECK(atten <= ADC_ATTEN_11db, "ADC2 Atten Err", ESP_ERR_INVALID_ARG);

    adc2_pad_init(channel);
    portENTER_CRITICAL( &adc2_spinlock );

    //lazy initialization
    //avoid collision with other tasks
    if ( _lock_try_acquire( &adc2_wifi_lock ) == -1 ) {
        //try the lock, return if failed (wifi using).
        portEXIT_CRITICAL( &adc2_spinlock );
        return ESP_ERR_TIMEOUT;
    }
    SENS.sar_atten2 = ( SENS.sar_atten2 & ~(3<<(channel*2)) ) | ((atten&3) << (channel*2));
    _lock_release( &adc2_wifi_lock );

    portEXIT_CRITICAL( &adc2_spinlock );
    return ESP_OK;
}

static inline void adc2_config_width(adc_bits_width_t width_bit)
{
    portENTER_CRITICAL(&rtc_spinlock);
#if CONFIG_IDF_TARGET_ESP32
    //sar_start_force shared with ADC1
    SENS.sar_start_force.sar2_bit_width = width_bit;
    //cct set to the same value with PHY
    SENS.sar_start_force.sar2_pwdet_cct = 4;
    portEXIT_CRITICAL(&rtc_spinlock);

    //Invert the adc value,the Output value is invert
    SENS.sar_read_ctrl2.sar2_data_inv = 1;
    //Set The adc sample width,invert adc value,must digital sar2_bit_width[1:0]=3
    SENS.sar_read_ctrl2.sar2_sample_bit = width_bit;
#elif CONFIG_IDF_TARGET_ESP32S2BETA
    //sar_start_force shared with ADC1
    SENS.sar_meas2_ctrl1.sar2_bit_width = width_bit;
    //cct set to the same value with PHY
    SENS.sar_meas2_mux.sar2_pwdet_cct = 4;
    portEXIT_CRITICAL(&rtc_spinlock);
    //Invert the adc value,the Output value is invert
    SENS.sar_reader2_ctrl.sar2_data_inv = 1;
    //Set The adc sample width,invert adc value,must digital sar2_bit_width[1:0]=3
    SENS.sar_reader2_ctrl.sar2_sample_bit = width_bit;
#endif
}

static inline void adc2_dac_disable( adc2_channel_t channel)
{
#if CONFIG_IDF_TARGET_ESP32
    if ( channel == ADC2_CHANNEL_8 ) { // the same as DAC channel 1
        dac_output_set_enable( DAC_CHANNEL_1, false );
    } else if ( channel == ADC2_CHANNEL_9 ) {
        dac_output_set_enable( DAC_CHANNEL_2, false );
    }
#elif CONFIG_IDF_TARGET_ESP32S2BETA
    if ( channel == ADC2_CHANNEL_6 ) { // the same as DAC channel 1
        dac_output_set_enable( DAC_CHANNEL_1, false );
    } else if ( channel == ADC2_CHANNEL_7 ) {
        dac_output_set_enable( DAC_CHANNEL_2, false );
    }
#endif
}

//registers in critical section with adc1:
//SENS_SAR_START_FORCE_REG,
esp_err_t adc2_get_raw(adc2_channel_t channel, adc_bits_width_t width_bit, int* raw_out)
{
    uint16_t adc_value = 0;
    RTC_MODULE_CHECK(channel < ADC2_CHANNEL_MAX, "ADC Channel Err", ESP_ERR_INVALID_ARG);

    //in critical section with whole rtc module
    adc_power_on();

    //avoid collision with other tasks
    portENTER_CRITICAL(&adc2_spinlock);
    //lazy initialization
    //try the lock, return if failed (wifi using).
    if ( _lock_try_acquire( &adc2_wifi_lock ) == -1 ) {
        portEXIT_CRITICAL( &adc2_spinlock );
        return ESP_ERR_TIMEOUT;
    }

    //disable other peripherals
#ifdef CONFIG_ADC_DISABLE_DAC
    adc2_dac_disable( channel );
#endif
    // set controller
    // in critical section with whole rtc module
    // because the PWDET use the same registers, place it here.
    adc2_config_width( width_bit );
    adc_set_controller( ADC_UNIT_2, ADC_CTRL_RTC );
    //start converting
    adc_value = adc_convert( ADC_UNIT_2, channel );
    _lock_release( &adc2_wifi_lock );
    portEXIT_CRITICAL(&adc2_spinlock);

    *raw_out = (int)adc_value;
    return ESP_OK;
}

esp_err_t adc2_vref_to_gpio(gpio_num_t gpio)
{
#if CONFIG_IDF_TARGET_ESP32
    int channel;
    if(gpio == GPIO_NUM_25){
        channel = 8;    //Channel 8 bit
    }else if (gpio == GPIO_NUM_26){
        channel = 9;    //Channel 9 bit
    }else if (gpio == GPIO_NUM_27){
        channel = 7;    //Channel 7 bit
    }else{
        return ESP_ERR_INVALID_ARG;
    }

    //Configure RTC gpio
    rtc_gpio_init(gpio);
    rtc_gpio_output_disable(gpio);
    rtc_gpio_input_disable(gpio);
    rtc_gpio_pullup_dis(gpio);
    rtc_gpio_pulldown_dis(gpio);
    //force fsm
    adc_power_always_on();               //Select power source of ADC

    RTCCNTL.bias_conf.dbg_atten = 0;     //Check DBG effect outside sleep mode
    //set dtest (MUX_SEL : 0 -> RTC; 1-> vdd_sar2)
    RTCCNTL.test_mux.dtest_rtc = 1;      //Config test mux to route v_ref to ADC2 Channels
    //set ent
    RTCCNTL.test_mux.ent_rtc = 1;
    //set sar2_en_test
    SENS.sar_start_force.sar2_en_test = 1;
    //set sar2 en force
    SENS.sar_meas_start2.sar2_en_pad_force = 1;      //Pad bitmap controlled by SW
    //set en_pad for channels 7,8,9 (bits 0x380)
    SENS.sar_meas_start2.sar2_en_pad = 1<<channel;
#endif
    return ESP_OK;
}

/*---------------------------------------------------------------
                    DAC
---------------------------------------------------------------*/
esp_err_t dac_pad_get_io_num(dac_channel_t channel, gpio_num_t *gpio_num)
{
    RTC_MODULE_CHECK((channel >= DAC_CHANNEL_1) && (channel < DAC_CHANNEL_MAX), DAC_ERR_STR_CHANNEL_ERROR, ESP_ERR_INVALID_ARG);
    RTC_MODULE_CHECK(gpio_num, "Param null", ESP_ERR_INVALID_ARG);

    switch (channel) {
    case DAC_CHANNEL_1:
        *gpio_num = DAC_CHANNEL_1_GPIO_NUM;
        break;
    case DAC_CHANNEL_2:
        *gpio_num = DAC_CHANNEL_2_GPIO_NUM;
        break;
    default:
        return ESP_ERR_INVALID_ARG;
    }

    return ESP_OK;
}

static esp_err_t dac_rtc_pad_init(dac_channel_t channel)
{
    RTC_MODULE_CHECK((channel >= DAC_CHANNEL_1) && (channel < DAC_CHANNEL_MAX), DAC_ERR_STR_CHANNEL_ERROR, ESP_ERR_INVALID_ARG);
    gpio_num_t gpio_num = 0;
    dac_pad_get_io_num(channel, &gpio_num);
    rtc_gpio_init(gpio_num);
    rtc_gpio_output_disable(gpio_num);
    rtc_gpio_input_disable(gpio_num);
    rtc_gpio_pullup_dis(gpio_num);
    rtc_gpio_pulldown_dis(gpio_num);

    return ESP_OK;
}

static inline void dac_output_set_enable(dac_channel_t channel, bool enable)
{
    RTCIO.pad_dac[channel-DAC_CHANNEL_1].dac_xpd_force = enable;
    RTCIO.pad_dac[channel-DAC_CHANNEL_1].xpd_dac = enable;
}

esp_err_t dac_output_enable(dac_channel_t channel)
{
    RTC_MODULE_CHECK((channel >= DAC_CHANNEL_1) && (channel < DAC_CHANNEL_MAX), DAC_ERR_STR_CHANNEL_ERROR, ESP_ERR_INVALID_ARG);
    dac_rtc_pad_init(channel);
    portENTER_CRITICAL(&rtc_spinlock);
    dac_output_set_enable(channel, true);
    portEXIT_CRITICAL(&rtc_spinlock);

    return ESP_OK;
}

esp_err_t dac_output_disable(dac_channel_t channel)
{
    RTC_MODULE_CHECK((channel >= DAC_CHANNEL_1) && (channel < DAC_CHANNEL_MAX), DAC_ERR_STR_CHANNEL_ERROR, ESP_ERR_INVALID_ARG);
    portENTER_CRITICAL(&rtc_spinlock);
    dac_output_set_enable(channel, false);
    portEXIT_CRITICAL(&rtc_spinlock);

    return ESP_OK;
}

esp_err_t dac_output_voltage(dac_channel_t channel, uint8_t dac_value)
{
    RTC_MODULE_CHECK((channel >= DAC_CHANNEL_1) && (channel < DAC_CHANNEL_MAX), DAC_ERR_STR_CHANNEL_ERROR, ESP_ERR_INVALID_ARG);
    portENTER_CRITICAL(&rtc_spinlock);
    //Disable Tone
    CLEAR_PERI_REG_MASK(SENS_SAR_DAC_CTRL1_REG, SENS_SW_TONE_EN);

    //Disable Channel Tone
    if (channel == DAC_CHANNEL_1) {
        CLEAR_PERI_REG_MASK(SENS_SAR_DAC_CTRL2_REG, SENS_DAC_CW_EN1_M);
    } else if (channel == DAC_CHANNEL_2) {
        CLEAR_PERI_REG_MASK(SENS_SAR_DAC_CTRL2_REG, SENS_DAC_CW_EN2_M);
    }

    //Set the Dac value
    if (channel == DAC_CHANNEL_1) {
        SET_PERI_REG_BITS(RTC_IO_PAD_DAC1_REG, RTC_IO_PDAC1_DAC, dac_value, RTC_IO_PDAC1_DAC_S);   //dac_output
    } else if (channel == DAC_CHANNEL_2) {
        SET_PERI_REG_BITS(RTC_IO_PAD_DAC2_REG, RTC_IO_PDAC2_DAC, dac_value, RTC_IO_PDAC2_DAC_S);   //dac_output
    }

    portEXIT_CRITICAL(&rtc_spinlock);

    return ESP_OK;
}

esp_err_t dac_i2s_enable(void)
{
    portENTER_CRITICAL(&rtc_spinlock);
    SET_PERI_REG_MASK(SENS_SAR_DAC_CTRL1_REG, SENS_DAC_DIG_FORCE_M | SENS_DAC_CLK_INV_M);
    portEXIT_CRITICAL(&rtc_spinlock);
    return ESP_OK;
}

esp_err_t dac_i2s_disable(void)
{
    portENTER_CRITICAL(&rtc_spinlock);
    CLEAR_PERI_REG_MASK(SENS_SAR_DAC_CTRL1_REG, SENS_DAC_DIG_FORCE_M | SENS_DAC_CLK_INV_M);
    portEXIT_CRITICAL(&rtc_spinlock);
    return ESP_OK;
}

/*---------------------------------------------------------------
                        HALL SENSOR
---------------------------------------------------------------*/

static inline void adc1_hall_enable(bool enable)
{
#if CONFIG_IDF_TARGET_ESP32
    RTCIO.hall_sens.xpd_hall = enable;
#endif
}

static int hall_sensor_get_value(void)    //hall sensor without LNA
{
    int hall_value = 0;

    adc_power_on();

#if CONFIG_IDF_TARGET_ESP32
    int Sens_Vp0;
    int Sens_Vn0;
    int Sens_Vp1;
    int Sens_Vn1;
    portENTER_CRITICAL(&rtc_spinlock);
    //disable other peripherals
    adc1_fsm_disable();//currently the LNA is not open, close it by default
    adc1_hall_enable(true);
    // set controller
    adc_set_controller( ADC_UNIT_1, ADC_CTRL_RTC );
    // convert for 4 times with different phase and outputs
    RTCIO.hall_sens.hall_phase = 0;      // hall phase
    Sens_Vp0 = adc_convert( ADC_UNIT_1, ADC1_CHANNEL_0 );
    Sens_Vn0 = adc_convert( ADC_UNIT_1, ADC1_CHANNEL_3 );
    RTCIO.hall_sens.hall_phase = 1;
    Sens_Vp1 = adc_convert( ADC_UNIT_1, ADC1_CHANNEL_0 );
    Sens_Vn1 = adc_convert( ADC_UNIT_1, ADC1_CHANNEL_3 );
    portEXIT_CRITICAL(&rtc_spinlock);
    hall_value = (Sens_Vp1 - Sens_Vp0) - (Sens_Vn1 - Sens_Vn0);
#endif
    return hall_value;
}

int hall_sensor_read(void)
{
    adc_gpio_init(ADC_UNIT_1, ADC1_CHANNEL_0);
    adc_gpio_init(ADC_UNIT_1, ADC1_CHANNEL_3);
    adc1_config_channel_atten(ADC1_CHANNEL_0, ADC_ATTEN_DB_0);
    adc1_config_channel_atten(ADC1_CHANNEL_3, ADC_ATTEN_DB_0);
    return hall_sensor_get_value();
}

/*---------------------------------------------------------------
                        INTERRUPT HANDLER
---------------------------------------------------------------*/


typedef struct rtc_isr_handler_ {
    uint32_t mask;
    intr_handler_t handler;
    void* handler_arg;
    SLIST_ENTRY(rtc_isr_handler_) next;
} rtc_isr_handler_t;

static SLIST_HEAD(rtc_isr_handler_list_, rtc_isr_handler_) s_rtc_isr_handler_list =
        SLIST_HEAD_INITIALIZER(s_rtc_isr_handler_list);
portMUX_TYPE s_rtc_isr_handler_list_lock = portMUX_INITIALIZER_UNLOCKED;
static intr_handle_t s_rtc_isr_handle;

static void rtc_isr(void* arg)
{
    uint32_t status = REG_READ(RTC_CNTL_INT_ST_REG);
    rtc_isr_handler_t* it;
    portENTER_CRITICAL_ISR(&s_rtc_isr_handler_list_lock);
    SLIST_FOREACH(it, &s_rtc_isr_handler_list, next) {
        if (it->mask & status) {
            portEXIT_CRITICAL_ISR(&s_rtc_isr_handler_list_lock);
            (*it->handler)(it->handler_arg);
            portENTER_CRITICAL_ISR(&s_rtc_isr_handler_list_lock);
        }
    }
    portEXIT_CRITICAL_ISR(&s_rtc_isr_handler_list_lock);
    REG_WRITE(RTC_CNTL_INT_CLR_REG, status);
}

static esp_err_t rtc_isr_ensure_installed(void)
{
    esp_err_t err = ESP_OK;
    portENTER_CRITICAL(&s_rtc_isr_handler_list_lock);
    if (s_rtc_isr_handle) {
        goto out;
    }

    REG_WRITE(RTC_CNTL_INT_ENA_REG, 0);
    REG_WRITE(RTC_CNTL_INT_CLR_REG, UINT32_MAX);
    err = esp_intr_alloc(ETS_RTC_CORE_INTR_SOURCE, 0, &rtc_isr, NULL, &s_rtc_isr_handle);
    if (err != ESP_OK) {
        goto out;
    }

out:
    portEXIT_CRITICAL(&s_rtc_isr_handler_list_lock);
    return err;
}


esp_err_t rtc_isr_register(intr_handler_t handler, void* handler_arg, uint32_t rtc_intr_mask)
{
    esp_err_t err = rtc_isr_ensure_installed();
    if (err != ESP_OK) {
        return err;
    }

    rtc_isr_handler_t* item = malloc(sizeof(*item));
    if (item == NULL) {
        return ESP_ERR_NO_MEM;
    }
    item->handler = handler;
    item->handler_arg = handler_arg;
    item->mask = rtc_intr_mask;
    portENTER_CRITICAL(&s_rtc_isr_handler_list_lock);
    SLIST_INSERT_HEAD(&s_rtc_isr_handler_list, item, next);
    portEXIT_CRITICAL(&s_rtc_isr_handler_list_lock);
    return ESP_OK;
}

esp_err_t rtc_isr_deregister(intr_handler_t handler, void* handler_arg)
{
    rtc_isr_handler_t* it;
    rtc_isr_handler_t* prev = NULL;
    bool found = false;
    portENTER_CRITICAL(&s_rtc_isr_handler_list_lock);
    SLIST_FOREACH(it, &s_rtc_isr_handler_list, next) {
        if (it->handler == handler && it->handler_arg == handler_arg) {
            if (it == SLIST_FIRST(&s_rtc_isr_handler_list)) {
                SLIST_REMOVE_HEAD(&s_rtc_isr_handler_list, next);
            } else {
                SLIST_REMOVE_AFTER(prev, next);
            }
            found = true;
            free(it);
            break;
        }
        prev = it;
    }
    portEXIT_CRITICAL(&s_rtc_isr_handler_list_lock);
    return found ? ESP_OK : ESP_ERR_INVALID_STATE;
}<|MERGE_RESOLUTION|>--- conflicted
+++ resolved
@@ -597,7 +597,6 @@
     return touch_num;
 }
 
-<<<<<<< HEAD
 esp_err_t touch_pad_isr_handler_register(void (*fn)(void *), void *arg, int no_use, intr_handle_t *handle_no_use)
 {
     RTC_MODULE_CHECK(fn, "Touch_Pad ISR null", ESP_ERR_INVALID_ARG);
@@ -608,8 +607,6 @@
 #endif
 }
 
-=======
->>>>>>> d78831ab
 esp_err_t touch_pad_isr_register(intr_handler_t fn, void* arg)
 {
     RTC_MODULE_CHECK(fn, "Touch_Pad ISR null", ESP_ERR_INVALID_ARG);
